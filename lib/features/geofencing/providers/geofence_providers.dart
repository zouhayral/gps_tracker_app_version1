--- conflicted
+++ resolved
@@ -13,16 +13,9 @@
 import 'package:my_app_gps/features/geofencing/service/geofence_state_cache.dart';
 import 'package:my_app_gps/features/map/data/position_model.dart';
 import 'package:my_app_gps/services/notification_service.dart';
-<<<<<<< HEAD
-
-// ignore_for_file: flutter_style_todos, comment_references
-export 'package:my_app_gps/data/repositories/geofence_event_repository.dart'
-    show geofenceEventRepositoryProvider;
-=======
 import 'package:my_app_gps/features/auth/controller/auth_notifier.dart';
 import 'package:my_app_gps/features/auth/controller/auth_state.dart';
 import 'package:my_app_gps/features/geofencing/diagnostics/geofence_diagnostics.dart';
->>>>>>> 7a4b2d91
 /// Riverpod providers for geofencing functionality.
 ///
 /// This file centralizes all geofence-related providers:
@@ -87,11 +80,7 @@
 /// Handles geometric calculations and state transitions
 final geofenceEvaluatorServiceProvider = Provider<GeofenceEvaluatorService>((ref) {
   return GeofenceEvaluatorService(
-<<<<<<< HEAD
-    
-=======
     dwellThreshold: const Duration(minutes: 2),
->>>>>>> 7a4b2d91
   );
 });
 
@@ -100,11 +89,7 @@
 /// In-memory cache with TTL-based eviction
 final geofenceStateCacheProvider = Provider<GeofenceStateCache>((ref) {
   final cache = GeofenceStateCache(
-<<<<<<< HEAD
-    
-=======
     autoPruneInterval: const Duration(minutes: 30),
->>>>>>> 7a4b2d91
   );
 
   // Auto-dispose cache when provider is disposed
@@ -472,8 +457,10 @@
 ///
 /// Example:
 /// ```dart
-/// // Provider for the GeofenceMonitorController
-/// // Usage: Ensure monitor service is ready before accessing
+/// Provider for the GeofenceMonitorController
+///
+/// Usage: Ensure monitor service is ready before accessing
+/// ```dart
 /// final monitorServiceAsync = ref.watch(geofenceMonitorServiceProvider);
 /// if (monitorServiceAsync.hasValue) {
 ///   final controller = ref.read(geofenceMonitorProvider.notifier);
