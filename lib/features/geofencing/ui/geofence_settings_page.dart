--- conflicted
+++ resolved
@@ -2,6 +2,7 @@
 import 'package:flutter/material.dart';
 import 'package:flutter_riverpod/flutter_riverpod.dart';
 import 'package:my_app_gps/core/navigation/safe_navigation.dart';
+import 'package:my_app_gps/l10n/app_localizations.dart';
 import 'package:my_app_gps/core/utils/shared_prefs_holder.dart';
 import 'package:my_app_gps/features/auth/controller/auth_notifier.dart';
 import 'package:my_app_gps/features/auth/controller/auth_state.dart';
@@ -11,7 +12,6 @@
 import 'package:my_app_gps/features/geofencing/providers/geofence_providers.dart';
 import 'package:my_app_gps/features/geofencing/service/geofence_position_feeder.dart';
 import 'package:my_app_gps/features/geofencing/ui/widgets/permission_prompt_dialog.dart';
-import 'package:my_app_gps/l10n/app_localizations.dart';
 import 'package:shared_preferences/shared_preferences.dart';
 
 /// Consolidated Geofence Settings Page
@@ -230,7 +230,6 @@
                 final controller = ref.read(geofenceMonitorProvider.notifier);
                 if (value) {
                   await controller.start(userId);
-                  if (!context.mounted) return;
                   if (mounted) {
                     ScaffoldMessenger.of(context).showSnackBar(
                       SnackBar(
@@ -241,7 +240,6 @@
                   }
                 } else {
                   await controller.stop();
-                  if (!context.mounted) return;
                   if (mounted) {
                     ScaffoldMessenger.of(context).showSnackBar(
                       SnackBar(
@@ -252,7 +250,6 @@
                   }
                 }
               } catch (e) {
-                if (!context.mounted) return;
                 if (mounted) {
                   ScaffoldMessenger.of(context).showSnackBar(
                     SnackBar(
@@ -310,7 +307,6 @@
                 // User wants to enable background access
                 final granted = await permActions.requestBackground();
 
-                if (!context.mounted) return;
                 if (!granted && mounted) {
                   // Show education dialog if denied
                   await showDialog<void>(
@@ -334,7 +330,6 @@
                 }
               } else {
                 // User toggled off background access
-                if (!context.mounted) return;
                 if (mounted) {
                   ScaffoldMessenger.of(context).showSnackBar(
                     SnackBar(
@@ -404,18 +399,22 @@
         modeIcon = Icons.bolt_rounded;
         modeColor = Colors.grey;
         modeText = t?.optimizationDisabled ?? 'Optimization disabled';
+        break;
       case OptimizationMode.active:
         modeIcon = Icons.bolt_rounded;
         modeColor = Colors.green;
         modeText = '${t?.activeMode ?? 'Active mode'} (${currentInterval}s ${t?.interval ?? 'interval'})';
+        break;
       case OptimizationMode.idle:
         modeIcon = Icons.snooze_rounded;
         modeColor = Colors.orange;
         modeText = '${t?.idleMode ?? 'Idle mode'} (${currentInterval}s ${t?.interval ?? 'interval'})';
+        break;
       case OptimizationMode.batterySaver:
         modeIcon = Icons.battery_saver_rounded;
         modeColor = Colors.red;
         modeText = '${t?.batterySaver ?? 'Battery saver'} (${currentInterval}s ${t?.interval ?? 'interval'})';
+        break;
     }
 
     return Column(
@@ -438,36 +437,34 @@
               if (v) {
                 try {
                   await optimizerActions.start();
-                  if (!context.mounted) return;
-                  ScaffoldMessenger.of(context).showSnackBar(
-                    SnackBar(
-                      content: Text(t?.adaptiveOptimizationEnabled ?? '✅ Adaptive optimization enabled'),
-                      duration: const Duration(seconds: 2),
-                    ),
-                  );
+                  if (mounted) {
+                    ScaffoldMessenger.of(context).showSnackBar(
+                      SnackBar(
+                        content: Text(t?.adaptiveOptimizationEnabled ?? '✅ Adaptive optimization enabled'),
+                        duration: const Duration(seconds: 2),
+                      ),
+                    );
+                  }
                 } catch (e) {
-                  if (!context.mounted) return;
-                  ScaffoldMessenger.of(context).showSnackBar(
-                    SnackBar(
-<<<<<<< HEAD
-                      content: Text('${t?.failedToStartOptimizer ?? '❌ Failed to start optimizer'}: $e'),
-                      duration: const Duration(seconds: 3),
-=======
-                      content: Text(t?.adaptiveOptimizationDisabled ?? '⏸️ Adaptive optimization disabled'),
-                      duration: const Duration(seconds: 2),
->>>>>>> 7a4b2d91
-                    ),
-                  );
+                  if (mounted) {
+                    ScaffoldMessenger.of(context).showSnackBar(
+                      SnackBar(
+                        content: Text('${t?.failedToStartOptimizer ?? '❌ Failed to start optimizer'}: $e'),
+                        duration: const Duration(seconds: 3),
+                      ),
+                    );
+                  }
                 }
               } else {
                 await optimizerActions.stop();
-                if (!context.mounted) return;
-                ScaffoldMessenger.of(context).showSnackBar(
-                  SnackBar(
-                    content: Text(t?.adaptiveOptimizationDisabled ?? '⏸️ Adaptive optimization disabled'),
-                    duration: const Duration(seconds: 2),
-                  ),
-                );
+                if (mounted) {
+                  ScaffoldMessenger.of(context).showSnackBar(
+                    SnackBar(
+                      content: Text(t?.adaptiveOptimizationDisabled ?? '⏸️ Adaptive optimization disabled'),
+                      duration: const Duration(seconds: 2),
+                    ),
+                  );
+                }
               }
             },
           ),
@@ -562,7 +559,7 @@
   // ==========================================================================
 
   /// Show notification type picker
-  Future<void> _showNotificationTypePicker(BuildContext context) async {
+  void _showNotificationTypePicker(BuildContext context) async {
     final types = ['Local only', 'Push only', 'Both (Local + Push)', 'Silent'];
     final descriptions = {
       'Local only': 'Show notifications only on this device',
@@ -604,20 +601,21 @@
       ),
     );
 
-    if (result != null) {
+    if (result != null && mounted) {
       await _saveNotificationType(result);
-      if (!context.mounted) return;
-      ScaffoldMessenger.of(context).showSnackBar(
-        SnackBar(
-          content: Text('Notification type set to: $result'),
-          duration: const Duration(seconds: 2),
-        ),
-      );
+      if (mounted) {
+        ScaffoldMessenger.of(context).showSnackBar(
+          SnackBar(
+            content: Text('Notification type set to: $result'),
+            duration: const Duration(seconds: 2),
+          ),
+        );
+      }
     }
   }
 
   /// Show evaluation frequency picker
-  Future<void> _showEvaluationFrequencyPicker(BuildContext context) async {
+  void _showEvaluationFrequencyPicker(BuildContext context) async {
     final modes = [
       'Fast (Real-time)',
       'Balanced (recommended)',
@@ -662,20 +660,21 @@
       ),
     );
 
-    if (result != null) {
+    if (result != null && mounted) {
       await _saveEvaluationMode(result);
-      if (!context.mounted) return;
+      if (mounted) {
         ScaffoldMessenger.of(context).showSnackBar(
           SnackBar(
             content: Text('Evaluation frequency set to: $result'),
             duration: const Duration(seconds: 2),
           ),
         );
+      }
     }
   }
 
   /// Reset all settings to defaults
-  Future<void> _resetToDefaults(BuildContext context) async {
+  void _resetToDefaults(BuildContext context) async {
     final confirm = await showDialog<bool>(
       context: context,
       builder: (context) => AlertDialog(
@@ -697,18 +696,18 @@
       ),
     );
 
-    if (!context.mounted) return;
-    if (confirm ?? false) {
+    if (confirm == true && mounted) {
       await _saveNotificationType('Local only');
       await _saveEvaluationMode('Balanced (recommended)');
 
-      if (!context.mounted) return;
-      ScaffoldMessenger.of(context).showSnackBar(
-        const SnackBar(
-          content: Text('✅ Settings reset to defaults'),
-          duration: Duration(seconds: 2),
-        ),
-      );
+      if (mounted) {
+        ScaffoldMessenger.of(context).showSnackBar(
+          const SnackBar(
+            content: Text('✅ Settings reset to defaults'),
+            duration: Duration(seconds: 2),
+          ),
+        );
+      }
     }
   }
 
