--- conflicted
+++ resolved
@@ -133,8 +133,6 @@
 
   @override
   Widget build(BuildContext context) {
-    // Use simplified polyline provider for better performance
-    final polylineAsync = ref.watch(tripSimplifiedPolylineProvider(widget.trip));
     final positionsAsync = ref.watch(tripPositionsProvider(widget.trip));
     final playback = ref.watch(tripPlaybackProvider);
     final tileSource = ref.watch(mapTileSourceProvider);
@@ -179,129 +177,20 @@
             _TripStatRow(icon: Icons.flag, label: t?.endTime ?? 'End Time', value: widget.trip.formattedEndTime),
             const SizedBox(height: 20),
 
-            // Map Card - Optimized with Material elevation
-            Material(
-              elevation: 4,  // Hardware-accelerated shadow (much cheaper than BoxShadow)
-              borderRadius: BorderRadius.circular(20),
-              clipBehavior: Clip.none,  // No clipping on repainting map
-              color: Colors.white,
-              child: Container(
+            // Map Card
+            Container(
+              decoration: BoxDecoration(
+                color: Colors.white,
+                borderRadius: BorderRadius.circular(20),
+                boxShadow: const [
+                  BoxShadow(color: Colors.black12, blurRadius: 8, offset: Offset(0, 4)),
+                ],
+              ),
+              clipBehavior: Clip.antiAlias,
+              child: SizedBox(
                 height: 300,
-                decoration: BoxDecoration(
-                  border: Border.all(
-                    color: Colors.grey.shade200,
-                    width: 1,
-                  ),
-                  borderRadius: BorderRadius.circular(20),
-                ),
-                child: ClipRRect(
-                  borderRadius: BorderRadius.circular(20),
-                  child: positionsAsync.when(
+                child: positionsAsync.when(
                   data: (positions) {
-<<<<<<< HEAD
-                    // Keep full positions for accurate playback calculations
-                    final fullPts = positions.map((e) => e.toLatLng).toList(growable: false);
-                    
-                    return polylineAsync.when(
-                      data: (simplifiedPts) {
-                        // Ensure camera fits to route once when data arrives
-                        if (!_didFit) {
-                          WidgetsBinding.instance.addPostFrameCallback((_) => _ensureFitBounds(simplifiedPts));
-                          _didFit = true;
-                        }
-
-                        // Use full positions for accurate playback interpolation
-                        final current = _positionAtProgress(fullPts, playback.progress);
-                        
-                        // Visible layers - use simplified polyline for rendering performance
-                        const routeYellow = Color(0xFFFFC107); // bright yellow for visibility
-                        final polyline = Polyline(points: simplifiedPts, strokeWidth: 5, color: routeYellow);
-                        
-                        final markers = <Marker>[];
-                        if (simplifiedPts.isNotEmpty) {
-                          markers.add(
-                            Marker(
-                              point: simplifiedPts.first,
-                              width: 28,
-                              height: 28,
-                              child: const Icon(Icons.flag, color: Colors.green, size: 24),
-                            ),
-                          );
-                          markers.add(
-                            Marker(
-                              point: simplifiedPts.last,
-                              width: 28,
-                              height: 28,
-                              child: const Icon(Icons.flag, color: Colors.red, size: 24),
-                            ),
-                          );
-                        }
-                        if (current != null) {
-                          markers.add(
-                            Marker(
-                              point: current,
-                              width: 56,
-                              height: 56,
-                              child: ModernMarkerFlutterMapWidget(
-                                name: '',
-                                online: true,
-                                engineOn: true,
-                                moving: playback.isPlaying,
-                                zoomLevel: _safeZoom(),
-                              ),
-                            ),
-                          );
-                          // Keep camera gently following current marker when playing using animated controller
-                          if (playback.isPlaying) {
-                            WidgetsBinding.instance.addPostFrameCallback((_) => _moveCameraSmooth(current));
-                          }
-                        }
-
-                        // Build FlutterMap with base tiles + polyline + markers
-                        final sep = tileSource.urlTemplate.contains('?') ? '&' : '?';
-                        final url = '${tileSource.urlTemplate}${sep}_v=$ts';
-
-                        return Stack(
-                          children: [
-                            FlutterMap(
-                              mapController: _animatedMapController.mapController,
-                              options: const MapOptions(
-                                initialCenter: LatLng(0, 0),
-                                initialZoom: 2,
-                                maxZoom: 18,
-                              ),
-                              children: [
-                                TileLayer(
-                                  key: ValueKey('trip_tiles_${tileSource.id}_${url.hashCode}_$ts'),
-                                  urlTemplate: url,
-                                  userAgentPackageName: TileNetworkClient.userAgent,
-                                  maxZoom: tileSource.maxZoom.toDouble(),
-                                  minZoom: tileSource.minZoom.toDouble(),
-                                ),
-                                PolylineLayer(polylines: [polyline]),
-                                if (markers.isNotEmpty) MarkerLayer(markers: markers),
-                              ],
-                            ),
-                            // Fullscreen toggle (top-left)
-                            Positioned(
-                              left: 8,
-                              top: 8,
-                              child: Material(
-                                color: Colors.white.withValues(alpha: 0.9),
-                                shape: const CircleBorder(),
-                                child: InkWell(
-                                  customBorder: const CircleBorder(),
-                                  onTap: () {
-                                    Navigator.of(context).push(
-                                      MaterialPageRoute<void>(
-                                        builder: (_) => TripMapFullscreenPage(trip: widget.trip),
-                                      ),
-                                    );
-                                  },
-                                  child: const Padding(
-                                    padding: EdgeInsets.all(8),
-                                    child: Icon(Icons.fullscreen, color: Colors.black87),
-=======
                     final pts = positions.map((e) => e.toLatLng).toList(growable: false);
                     // Ensure camera fits to route once when data arrives
                     if (!_didFit) {
@@ -393,55 +282,30 @@
                                 Navigator.of(context).push(
                                   MaterialPageRoute<void>(
                                     builder: (_) => TripMapFullscreenPage(trip: widget.trip),
->>>>>>> 7a4b2d91
                                   ),
-                                ),
+                                );
+                              },
+                              child: const Padding(
+                                padding: EdgeInsets.all(8),
+                                child: Icon(Icons.fullscreen, color: Colors.black87),
                               ),
                             ),
-                            // Attribution pill
-                            Positioned(
-                              right: 8,
-                              bottom: 8,
-                              child: Container(
-                                padding: const EdgeInsets.symmetric(horizontal: 8, vertical: 4),
-                                decoration: BoxDecoration(
-                                  color: Colors.black.withValues(alpha: 0.5),
-                                  borderRadius: BorderRadius.circular(6),
-                                ),
-                                child: Text(
-                                  tileSource.attribution,
-                                  style: const TextStyle(color: Colors.white, fontSize: 11),
-                                ),
-                              ),
+                          ),
+                        ),
+                        // Attribution pill
+                        Positioned(
+                          right: 8,
+                          bottom: 8,
+                          child: Container(
+                            padding: const EdgeInsets.symmetric(horizontal: 8, vertical: 4),
+                            decoration: BoxDecoration(
+                              color: Colors.black.withValues(alpha: 0.5),
+                              borderRadius: BorderRadius.circular(6),
                             ),
-<<<<<<< HEAD
-                            // Follow toggle chip
-                            Positioned(
-                              right: 8,
-                              top: 8,
-                              child: Material(
-                                color: accent.withValues(alpha: 0.92),
-                                clipBehavior: Clip.antiAlias,
-                                borderRadius: BorderRadius.circular(20),
-                                child: InkWell(
-                                  onTap: () => setState(() => _follow = !_follow),
-                                  child: Padding(
-                                    padding: const EdgeInsets.symmetric(horizontal: 10, vertical: 6),
-                                    child: Row(
-                                      mainAxisSize: MainAxisSize.min,
-                                      children: [
-                                        Icon(
-                                          _follow ? Icons.my_location : Icons.location_disabled,
-                                          color: Colors.white,
-                                          size: 18,
-                                        ),
-                                        const SizedBox(width: 6),
-                                        const Text(
-                                          'Follow',
-                                          style: TextStyle(color: Colors.white, fontWeight: FontWeight.w600),
-                                        ),
-                                      ],
-=======
+                            child: Text(
+                              tileSource.attribution,
+                              style: const TextStyle(color: Colors.white, fontSize: 11),
+                            ),
                           ),
                         ),
                         // Follow toggle chip
@@ -468,20 +332,14 @@
                                     Text(
                                       t?.follow ?? 'Follow',
                                       style: const TextStyle(color: Colors.white, fontWeight: FontWeight.w600),
->>>>>>> 7a4b2d91
                                     ),
-                                  ),
+                                  ],
                                 ),
                               ),
                             ),
-                          ],
-                        );
-                      },
-                      loading: () => const Center(child: CircularProgressIndicator()),
-                      error: (Object e, StackTrace st) => Padding(
-                        padding: const EdgeInsets.all(16),
-                        child: Text('Failed to load simplified polyline: $e'),
-                      ),
+                          ),
+                        ),
+                      ],
                     );
                   },
                   loading: () => const Center(child: CircularProgressIndicator()),
@@ -490,20 +348,22 @@
                     child: Text('Failed to load trip positions: $e'),
                   ),
                 ),
-                ),
               ),
             ),
 
             const SizedBox(height: 20),
 
-            // Floating playback bar (capsule) - Optimized with Material elevation
-            Material(
-              elevation: 3,  // Hardware-accelerated shadow
-              borderRadius: BorderRadius.circular(50),
-              color: Colors.white,
-              child: Padding(
-                padding: const EdgeInsets.symmetric(horizontal: 12, vertical: 8),
-                child: IconTheme(
+            // Floating playback bar (capsule)
+            Container(
+              padding: const EdgeInsets.symmetric(horizontal: 12, vertical: 8),
+              decoration: BoxDecoration(
+                color: Colors.white,
+                borderRadius: BorderRadius.circular(50),
+                boxShadow: const [
+                  BoxShadow(color: Colors.black12, blurRadius: 8, offset: Offset(0, 3)),
+                ],
+              ),
+              child: IconTheme(
                 data: const IconThemeData(color: Colors.black87),
                 child: SliderTheme(
                   data: SliderTheme.of(context).copyWith(
@@ -517,7 +377,6 @@
                   ),
                 ),
               ),
-            ),
             ),
             ],
           ),
@@ -610,7 +469,6 @@
   Widget build(BuildContext context) {
     final playback = ref.watch(tripPlaybackProvider);
     final positionsAsync = ref.watch(tripPositionsProvider(widget.trip));
-    final polylineAsync = ref.watch(tripSimplifiedPolylineProvider(widget.trip));
     final tileSource = ref.watch(mapTileSourceProvider);
     final ts = ref.read(mapTileSourceProvider.notifier).lastSwitchTimestamp;
     final t = AppLocalizations.of(context);
@@ -621,31 +479,24 @@
       body: SafeArea(
         child: positionsAsync.when(
           data: (positions) {
-            // Keep full positions for accurate playback calculations
-            final fullPts = positions.map((e) => e.toLatLng).toList(growable: false);
-            
-            return polylineAsync.when(
-              data: (simplifiedPts) {
-                if (!_didFit) {
-                  WidgetsBinding.instance.addPostFrameCallback((_) => _ensureFitBounds(simplifiedPts));
-                  _didFit = true;
-                }
-                // Use full positions for accurate playback interpolation
-                final current = _positionAtProgress(fullPts, playback.progress);
-
-                // Use simplified polyline for rendering performance
-                const routeYellow = Color(0xFFFFC107);
-                final polyline = Polyline(points: simplifiedPts, strokeWidth: 5, color: routeYellow);
-                
-                final markers = <Marker>[];
-                if (simplifiedPts.isNotEmpty) {
-                  markers.add(
-                    Marker(point: simplifiedPts.first, width: 28, height: 28, child: const Icon(Icons.flag, color: Colors.green, size: 24)),
-                  );
-                  markers.add(
-                    Marker(point: simplifiedPts.last, width: 28, height: 28, child: const Icon(Icons.flag, color: Colors.red, size: 24)),
-                  );
-                }
+            final pts = positions.map((e) => e.toLatLng).toList(growable: false);
+            if (!_didFit) {
+              WidgetsBinding.instance.addPostFrameCallback((_) => _ensureFitBounds(pts));
+              _didFit = true;
+            }
+            final current = _positionAtProgress(pts, playback.progress);
+
+            const routeYellow = Color(0xFFFFC107);
+            final polyline = Polyline(points: pts, strokeWidth: 5, color: routeYellow);
+            final markers = <Marker>[];
+            if (pts.isNotEmpty) {
+              markers.add(
+                Marker(point: pts.first, width: 28, height: 28, child: const Icon(Icons.flag, color: Colors.green, size: 24)),
+              );
+              markers.add(
+                Marker(point: pts.last, width: 28, height: 28, child: const Icon(Icons.flag, color: Colors.red, size: 24)),
+              );
+            }
             if (current != null) {
               double zoom;
               try {
@@ -746,18 +597,9 @@
           error: (Object e, StackTrace st) => const Center(
             child: Padding(
               padding: EdgeInsets.all(16),
-              child: Text('Failed to load simplified polyline', style: TextStyle(color: Colors.white)),
+              child: Text('Failed to load trip positions', style: TextStyle(color: Colors.white)),
             ),
           ),
-        );
-      },
-      loading: () => const Center(child: CircularProgressIndicator(color: Colors.white)),
-      error: (Object e, StackTrace st) => const Center(
-        child: Padding(
-          padding: EdgeInsets.all(16),
-          child: Text('Failed to load trip positions', style: TextStyle(color: Colors.white)),
-        ),
-      ),
         ),
       ),
     );
