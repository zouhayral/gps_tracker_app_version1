--- conflicted
+++ resolved
@@ -2,6 +2,8 @@
 import 'dart:async';
 import 'package:flutter_riverpod/flutter_riverpod.dart';
 import 'package:intl/intl.dart';
+import 'package:share_plus/share_plus.dart';
+
 import 'package:my_app_gps/core/utils/app_logger.dart';
 import 'package:my_app_gps/features/analytics/controller/analytics_notifier.dart';
 import 'package:my_app_gps/features/analytics/controller/analytics_providers.dart';
@@ -12,7 +14,6 @@
 import 'package:my_app_gps/features/analytics/widgets/trip_bar_chart.dart';
 import 'package:my_app_gps/features/dashboard/controller/devices_notifier.dart';
 import 'package:my_app_gps/l10n/app_localizations.dart';
-import 'package:share_plus/share_plus.dart';
 
 /// Main analytics dashboard page showing comprehensive tracker statistics.
 ///
@@ -25,17 +26,10 @@
 }
 
 class _AnalyticsPageState extends ConsumerState<AnalyticsPage> {
-<<<<<<< HEAD
-  String? _lastPeriod;
-  int? _lastDeviceId;
-  DateTime? _lastSelectedDate;
-  DateTimeRange? _lastDateRange;
-=======
   // Debounce timer to coalesce rapid filter/provider changes into a single load
   Timer? _reloadDebounce;
   // Manual Riverpod listeners to avoid build-only ref.listen assertion
   final List<ProviderSubscription<dynamic>> _listenerCleanups = [];
->>>>>>> 7a4b2d91
 
   @override
   void initState() {
@@ -125,33 +119,11 @@
     }
 
     final period = ref.read(reportPeriodProvider);
-    final selectedDate = ref.read(selectedDateProvider);
     final notifier = ref.read(analyticsNotifierProvider.notifier);
     final effectiveRange = ref.read(effectiveDateRangeProvider);
 
-    AppLogger.debug('Loading $period report for device $deviceId with date: $selectedDate');
-
-<<<<<<< HEAD
-    switch (period) {
-      case 'daily':
-        notifier.loadDaily(deviceId, date: selectedDate);
-      case 'weekly':
-        notifier.loadWeekly(deviceId, endDate: selectedDate);
-      case 'monthly':
-        notifier.loadMonthly(deviceId, endDate: selectedDate);
-      case 'custom':
-        final dateRange = ref.read(dateRangeProvider);
-        if (dateRange != null) {
-          notifier.loadCustomRange(
-            deviceId,
-            dateRange.start,
-            dateRange.end,
-          );
-        } else {
-          // Fallback to daily if custom range not set
-          notifier.loadDaily(deviceId, date: selectedDate);
-        }
-=======
+    AppLogger.debug('Loading $period report for device $deviceId');
+
     if (effectiveRange != null) {
       // Always fetch using the effective range derived from the selected filter
       notifier.loadRange(deviceId, effectiveRange.start, effectiveRange.end);
@@ -225,7 +197,6 @@
       ref.read(dateRangeProvider.notifier).state = normalized;
       ref.read(reportPeriodProvider.notifier).state = 'custom';
       _debouncedLoad();
->>>>>>> 7a4b2d91
     }
   }
 
@@ -334,93 +305,13 @@
 
   // Custom date range picker removed with calendar UI
 
-<<<<<<< HEAD
-    final picked = await showDateRangePicker(
-      context: context,
-      firstDate: DateTime.now().subtract(const Duration(days: 365)),
-      lastDate: DateTime.now(),
-      initialDateRange: initialRange,
-      builder: (context, child) {
-        return Theme(
-          data: Theme.of(context).copyWith(
-            colorScheme: Theme.of(context).colorScheme.copyWith(
-                  primary: const Color(0xFFb4e15c),
-                ),
-          ),
-          child: child!,
-        );
-      },
-    );
-
-    if (picked != null) {
-      ref.read(dateRangeProvider.notifier).state = picked;
-      _loadReport();
-    }
-  }
-=======
   // (Reverted) _openTripFilterDialog removed
->>>>>>> 7a4b2d91
-
-  Future<void> _selectSingleDate() async {
-    final currentDate = ref.read(selectedDateProvider) ?? DateTime.now();
-
-    final picked = await showDatePicker(
-      context: context,
-      initialDate: currentDate,
-      firstDate: DateTime.now().subtract(const Duration(days: 365)),
-      lastDate: DateTime.now(),
-      builder: (context, child) {
-        return Theme(
-          data: Theme.of(context).copyWith(
-            colorScheme: Theme.of(context).colorScheme.copyWith(
-                  primary: const Color(0xFFb4e15c),
-                ),
-          ),
-          child: child!,
-        );
-      },
-    );
-
-    if (picked != null) {
-      ref.read(selectedDateProvider.notifier).state = picked;
-      // No need to call _loadReport() as the listener will trigger it
-    }
-  }
 
   @override
   Widget build(BuildContext context) {
     final t = AppLocalizations.of(context)!;
     final colorScheme = Theme.of(context).colorScheme;
 
-<<<<<<< HEAD
-    // Check if key values changed and reload
-    final currentPeriod = ref.watch(reportPeriodProvider);
-    final currentDeviceId = ref.watch(selectedDeviceIdProvider);
-    final currentDate = ref.watch(selectedDateProvider);
-    final currentDateRange = ref.watch(dateRangeProvider);
-
-    // Trigger reload if values changed
-    if (_lastPeriod != null && _lastPeriod != currentPeriod) {
-      WidgetsBinding.instance.addPostFrameCallback((_) => _loadReport());
-    }
-    if (_lastDeviceId != null && _lastDeviceId != currentDeviceId && currentDeviceId != null) {
-      WidgetsBinding.instance.addPostFrameCallback((_) => _loadReport());
-    }
-    if (_lastSelectedDate != currentDate) {
-      WidgetsBinding.instance.addPostFrameCallback((_) => _loadReport());
-    }
-    if (_lastDateRange != currentDateRange) {
-      WidgetsBinding.instance.addPostFrameCallback((_) => _loadReport());
-    }
-
-    // Update last values
-    _lastPeriod = currentPeriod;
-    _lastDeviceId = currentDeviceId;
-    _lastSelectedDate = currentDate;
-    _lastDateRange = currentDateRange;
-
-=======
->>>>>>> 7a4b2d91
     return Scaffold(
       appBar: AppBar(
         title: Text(t.reportsTitle),
@@ -467,67 +358,6 @@
         child: Column(
           crossAxisAlignment: CrossAxisAlignment.start,
           children: [
-<<<<<<< HEAD
-            // Period Selector
-            Text(
-              t.period,
-              style: Theme.of(context).textTheme.titleSmall?.copyWith(
-                    fontWeight: FontWeight.bold,
-                  ),
-            ),
-            const SizedBox(height: 12),
-            SingleChildScrollView(
-              scrollDirection: Axis.horizontal,
-              child: SegmentedButton<String>(
-                segments: [
-                  ButtonSegment(
-                    value: 'daily',
-                    label: Text(t.day, style: const TextStyle(fontSize: 13)),
-                    icon: const Icon(Icons.today, size: 16),
-                  ),
-                  ButtonSegment(
-                    value: 'weekly',
-                    label: Text(t.week, style: const TextStyle(fontSize: 13)),
-                    icon: const Icon(Icons.view_week, size: 16),
-                  ),
-                  ButtonSegment(
-                    value: 'monthly',
-                    label: Text(t.month, style: const TextStyle(fontSize: 13)),
-                    icon: const Icon(Icons.calendar_month, size: 16),
-                  ),
-                  ButtonSegment(
-                    value: 'custom',
-                    label: Text(t.custom, style: const TextStyle(fontSize: 12)),
-                    icon: const Icon(Icons.date_range, size: 16),
-                  ),
-                ],
-                selected: {period},
-                onSelectionChanged: (Set<String> selected) {
-                  final newPeriod = selected.first;
-                  ref.read(reportPeriodProvider.notifier).state = newPeriod;
-                  
-                  // Show date picker for custom period
-                  if (newPeriod == 'custom') {
-                    Future.microtask(_selectCustomDateRange);
-                  }
-                },
-                style: ButtonStyle(
-                  backgroundColor: WidgetStateProperty.resolveWith((states) {
-                    if (states.contains(WidgetState.selected)) {
-                      return const Color(0xFFb4e15c);
-                    }
-                    return null;
-                  }),
-                  foregroundColor: WidgetStateProperty.resolveWith((states) {
-                    if (states.contains(WidgetState.selected)) {
-                      return Colors.black87;
-                    }
-                    return null;
-                  }),
-                  padding: WidgetStateProperty.all(
-                    const EdgeInsets.symmetric(horizontal: 12, vertical: 8),
-                  ),
-=======
             // Modern date range field (calendar) styled like Settings
             InkWell(
               onTap: _openModernDateRangePicker,
@@ -566,50 +396,11 @@
                       ),
                     ),
                   ],
->>>>>>> 7a4b2d91
                 ),
               ),
             ),
 
             const SizedBox(height: 12),
-<<<<<<< HEAD
-            
-            // Period label with date range
-            Container(
-              padding: const EdgeInsets.symmetric(horizontal: 12, vertical: 8),
-              decoration: BoxDecoration(
-                color: colorScheme.surfaceContainerHighest.withValues(alpha: 0.3),
-                borderRadius: BorderRadius.circular(8),
-              ),
-              child: Row(
-                children: [
-                  Icon(
-                    Icons.calendar_today,
-                    size: 16,
-                    color: colorScheme.onSurfaceVariant,
-                  ),
-                  const SizedBox(width: 8),
-                  Expanded(
-                    child: Text(
-                      periodLabel,
-                      style: Theme.of(context).textTheme.bodyMedium?.copyWith(
-                            color: colorScheme.onSurfaceVariant,
-                          ),
-                    ),
-                  ),
-                  // Show edit button for all periods
-                  IconButton(
-                    icon: const Icon(Icons.edit_calendar, size: 16),
-                    onPressed: period == 'custom' 
-                      ? _selectCustomDateRange 
-                      : _selectSingleDate,
-                    tooltip: period == 'custom' ? t.editPeriod : 'Select date',
-                    padding: EdgeInsets.zero,
-                    constraints: const BoxConstraints(),
-                  ),
-                ],
-              ),
-=======
             // Calendar/Period controls removed per request
             const SizedBox(height: 4),
             // Quick actions: Today / Yesterday (parity with Trips filter)
@@ -658,7 +449,6 @@
                   ),
                 ),
               ],
->>>>>>> 7a4b2d91
             ),
 
             // Device selector
@@ -677,12 +467,12 @@
     return devicesAsync.when(
       data: (devices) {
         if (devices.isEmpty) {
-            return Container(
+          return Container(
             padding: const EdgeInsets.all(12),
             decoration: BoxDecoration(
-              color: Colors.orange.withValues(alpha: 0.1),
+              color: Colors.orange.withOpacity(0.1),
               borderRadius: BorderRadius.circular(8),
-              border: Border.all(color: Colors.orange.withValues(alpha: 0.3)),
+              border: Border.all(color: Colors.orange.withOpacity(0.3)),
             ),
             child: Row(
               children: [
@@ -745,9 +535,9 @@
       error: (error, stack) => Container(
         padding: const EdgeInsets.all(12),
         decoration: BoxDecoration(
-          color: Colors.red.withValues(alpha: 0.1),
+          color: Colors.red.withOpacity(0.1),
           borderRadius: BorderRadius.circular(8),
-          border: Border.all(color: Colors.red.withValues(alpha: 0.3)),
+          border: Border.all(color: Colors.red.withOpacity(0.3)),
         ),
         child: Row(
           children: [
@@ -1087,7 +877,7 @@
 
   // Mock data generators (replace with real data from API in future)
   List<double> _generateSpeedData(String period, AnalyticsReport report) {
-  // TODO(owner): Replace with actual speed data from positions API
+    // TODO: Replace with actual speed data from positions API
     // For now, generate sample data based on avg/max speed
     final avgSpeed = report.avgSpeed;
     final maxSpeed = report.maxSpeed;
@@ -1142,7 +932,7 @@
   }
 
   List<int> _generateTripCounts(String period, AnalyticsReport report) {
-  // TODO(owner): Replace with actual trip distribution data
+    // TODO: Replace with actual trip distribution data
     final totalTrips = report.tripCount;
     
     int bars;
@@ -1164,11 +954,7 @@
     // Distribute trips across bars (mock distribution)
     final avgPerBar = totalTrips / bars;
     return List.generate(bars, (i) {
-<<<<<<< HEAD
-      final variation = i.isEven ? 1 : -1;
-=======
       final variation = (i % 2 == 0) ? 1 : -1;
->>>>>>> 7a4b2d91
       return (avgPerBar + variation).round().clamp(0, totalTrips);
     });
   }
