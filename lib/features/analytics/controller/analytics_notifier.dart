--- conflicted
+++ resolved
@@ -25,23 +25,21 @@
 
   /// Loads daily analytics report for the specified device.
   ///
-  /// Fetches data for the specified date (midnight to 23:59:59).
-  /// If no date is specified, uses the current day.
-  ///
-  /// Parameters:
-  /// - [deviceId]: The ID of the device to fetch analytics for
-  /// - [date]: Optional specific date to fetch. Defaults to today.
-  ///
-  /// Updates state with loading, data, or error status.
-  Future<void> loadDaily(int deviceId, {DateTime? date}) async {
-    final targetDate = date ?? DateTime.now();
-    _log.debug('Loading daily report for device $deviceId on ${_formatDate(targetDate)}');
-
-    // Set loading state
-    state = const AsyncValue.loading();
-
-    try {
-      final report = await _repository.fetchDailyReport(targetDate, deviceId);
+  /// Fetches data for the current day (midnight to 23:59:59).
+  ///
+  /// Parameters:
+  /// - [deviceId]: The ID of the device to fetch analytics for
+  ///
+  /// Updates state with loading, data, or error status.
+  Future<void> loadDaily(int deviceId) async {
+    _log.debug('Loading daily report for device $deviceId');
+
+    // Set loading state
+    state = const AsyncValue.loading();
+
+    try {
+      final date = DateTime.now();
+      final report = await _repository.fetchDailyReport(date, deviceId);
 
       // Check if still mounted before updating state
       if (!mounted) {
@@ -73,23 +71,20 @@
 
   /// Loads weekly analytics report for the specified device.
   ///
-  /// Fetches data for 7 days ending on the specified date.
-  /// If no date is specified, uses the current date.
-  ///
-  /// Parameters:
-  /// - [deviceId]: The ID of the device to fetch analytics for
-  /// - [endDate]: Optional end date for the week. Defaults to today.
-  ///
-  /// Updates state with loading, data, or error status.
-  Future<void> loadWeekly(int deviceId, {DateTime? endDate}) async {
-    final targetDate = endDate ?? DateTime.now();
-    _log.debug('Loading weekly report for device $deviceId ending ${_formatDate(targetDate)}');
-
-    // Set loading state
-    state = const AsyncValue.loading();
-
-    try {
-      final startDate = targetDate.subtract(const Duration(days: 7));
+  /// Fetches data for the last 7 days starting from 7 days ago.
+  ///
+  /// Parameters:
+  /// - [deviceId]: The ID of the device to fetch analytics for
+  ///
+  /// Updates state with loading, data, or error status.
+  Future<void> loadWeekly(int deviceId) async {
+    _log.debug('Loading weekly report for device $deviceId');
+
+    // Set loading state
+    state = const AsyncValue.loading();
+
+    try {
+      final startDate = DateTime.now().subtract(const Duration(days: 7));
       final report = await _repository.fetchWeeklyReport(startDate, deviceId);
 
       // Check if still mounted before updating state
@@ -122,23 +117,20 @@
 
   /// Loads monthly analytics report for the specified device.
   ///
-  /// Fetches data for 30 days ending on the specified date.
-  /// If no date is specified, uses the current date.
-  ///
-  /// Parameters:
-  /// - [deviceId]: The ID of the device to fetch analytics for
-  /// - [endDate]: Optional end date for the month. Defaults to today.
-  ///
-  /// Updates state with loading, data, or error status.
-  Future<void> loadMonthly(int deviceId, {DateTime? endDate}) async {
-    final targetDate = endDate ?? DateTime.now();
-    _log.debug('Loading monthly report for device $deviceId ending ${_formatDate(targetDate)}');
-
-    // Set loading state
-    state = const AsyncValue.loading();
-
-    try {
-      final startDate = targetDate.subtract(const Duration(days: 30));
+  /// Fetches data for the last 30 days starting from 30 days ago.
+  ///
+  /// Parameters:
+  /// - [deviceId]: The ID of the device to fetch analytics for
+  ///
+  /// Updates state with loading, data, or error status.
+  Future<void> loadMonthly(int deviceId) async {
+    _log.debug('Loading monthly report for device $deviceId');
+
+    // Set loading state
+    state = const AsyncValue.loading();
+
+    try {
+      final startDate = DateTime.now().subtract(const Duration(days: 30));
       final report = await _repository.fetchMonthlyReport(startDate, deviceId);
 
       // Check if still mounted before updating state
@@ -167,11 +159,6 @@
 
       state = AsyncValue.error(e, st);
     }
-  }
-
-  /// Helper to format date for logging
-  String _formatDate(DateTime date) {
-    return '${date.year}-${date.month.toString().padLeft(2, '0')}-${date.day.toString().padLeft(2, '0')}';
   }
 
   /// Loads analytics report for a custom date range.
@@ -197,25 +184,8 @@
     state = const AsyncValue.loading();
 
     try {
-<<<<<<< HEAD
-      // Ensure 'from' starts at beginning of day and 'to' ends at end of day
-      final adjustedFrom = DateTime(from.year, from.month, from.day);
-      final adjustedTo = DateTime(to.year, to.month, to.day, 23, 59, 59);
-      
-      _log.debug(
-        'Adjusted custom range: $adjustedFrom to $adjustedTo',
-      );
-      
-      // Fetch the report for the custom date range
-      final report = await _repository.fetchCustomReport(
-        adjustedFrom,
-        adjustedTo,
-        deviceId,
-      );
-=======
   // Always fetch using explicit range to match the UI selection exactly
       final report = await _repository.fetchRangeReport(from, to, deviceId);
->>>>>>> 7a4b2d91
 
       // Check if still mounted before updating state
       if (!mounted) {
