import 'dart:math';
import 'package:flutter_riverpod/flutter_riverpod.dart';
import 'package:my_app_gps/core/network/traccar_api.dart';
import 'package:my_app_gps/core/utils/app_logger.dart';
import 'package:my_app_gps/features/analytics/models/analytics_report.dart';
import 'package:my_app_gps/repositories/trip_repository.dart';

/// Provider for AnalyticsRepository.
final analyticsRepositoryProvider = Provider<AnalyticsRepository>((ref) {
  final api = ref.watch(traccarApiProvider);
<<<<<<< HEAD
  final tripRepo = ref.watch(tripRepositoryProvider);
  return AnalyticsRepository(api, tripRepo);
=======
  return AnalyticsRepository(api, ref);
>>>>>>> 7a4b2d91
});

/// Repository for aggregating tracking data into analytics reports.
///
/// Fetches raw data from Traccar API endpoints (summary, trips, positions)
/// and processes them into unified [AnalyticsReport] objects for different
/// time periods (daily, weekly, monthly).
class AnalyticsRepository {
  static final _log = 'AnalyticsRepository'.logger;

<<<<<<< HEAD
  const AnalyticsRepository(this._api, this._tripRepo);

  final TraccarApi _api;
  final TripRepository _tripRepo;
=======
  const AnalyticsRepository(this._api, this._ref);

  final TraccarApi _api;
  final Ref _ref;
>>>>>>> 7a4b2d91

  /// Fetches a daily analytics report for a specific date and device.
  ///
  /// The report covers the entire day from midnight (00:00:00) to
  /// just before midnight the next day (23:59:59).
  ///
  /// Parameters:
  /// - [date]: The date to generate the report for
  /// - [deviceId]: The ID of the device to analyze
  ///
  /// Returns an [AnalyticsReport] with aggregated statistics.
  /// Returns a zeroed report if any error occurs.
  Future<AnalyticsReport> fetchDailyReport(DateTime date, int deviceId) async {
    try {
<<<<<<< HEAD
      // Create UTC dates to ensure consistent timezone handling
      // The user's selected date should cover the full 24 hours in UTC
      final from = DateTime.utc(date.year, date.month, date.day, 0, 0, 0);
      final to = DateTime.utc(date.year, date.month, date.day, 23, 59, 59);
=======
      final from = DateTime(date.year, date.month, date.day);
      // Use exclusive end bound at next midnight to match Traccar expectations
      final to = from.add(const Duration(days: 1));
>>>>>>> 7a4b2d91

      _log.debug(
        'Fetching daily report: deviceId=$deviceId, '
        'date=${date.year}-${date.month.toString().padLeft(2, '0')}-${date.day.toString().padLeft(2, '0')}, '
        'from=$from, to=$to (UTC)',
      );

      return await _fetchAndAggregateReport(deviceId, from, to);
    } catch (e, st) {
      _log.error(
        'fetchDailyReport failed for deviceId=$deviceId, date=$date',
        error: e,
        stackTrace: st,
      );
      return _createZeroedReport(date, date);
    }
  }

  /// Fetches a weekly analytics report starting from a specific date.
  ///
  /// The report covers 7 days starting from the given start date.
  ///
  /// Parameters:
  /// - [start]: The start date of the week
  /// - [deviceId]: The ID of the device to analyze
  ///
  /// Returns an [AnalyticsReport] with aggregated statistics.
  /// Returns a zeroed report if any error occurs.
  Future<AnalyticsReport> fetchWeeklyReport(
    DateTime start,
    int deviceId,
  ) async {
    try {
      // Use UTC to avoid timezone conversion issues
      final from = DateTime.utc(start.year, start.month, start.day, 0, 0, 0);
      final to = from.add(const Duration(days: 7));

      _log.debug(
        'Fetching weekly report: deviceId=$deviceId, '
        'from=$from, to=$to (UTC)',
      );

      return await _fetchAndAggregateReport(deviceId, from, to);
    } catch (e, st) {
      _log.error(
        'fetchWeeklyReport failed for deviceId=$deviceId, start=$start',
        error: e,
        stackTrace: st,
      );
      return _createZeroedReport(start, start.add(const Duration(days: 7)));
    }
  }

  /// Fetches a monthly analytics report starting from a specific date.
  ///
  /// The report covers 30 days starting from the given start date.
  ///
  /// Parameters:
  /// - [start]: The start date of the month
  /// - [deviceId]: The ID of the device to analyze
  ///
  /// Returns an [AnalyticsReport] with aggregated statistics.
  /// Returns a zeroed report if any error occurs.
  Future<AnalyticsReport> fetchMonthlyReport(
    DateTime start,
    int deviceId,
  ) async {
    try {
      // Use UTC to avoid timezone conversion issues
      final from = DateTime.utc(start.year, start.month, start.day, 0, 0, 0);
      final to = from.add(const Duration(days: 30));

      _log.debug(
        'Fetching monthly report: deviceId=$deviceId, '
        'from=$from, to=$to (UTC)',
      );

      return await _fetchAndAggregateReport(deviceId, from, to);
    } catch (e, st) {
      _log.error(
        'fetchMonthlyReport failed for deviceId=$deviceId, start=$start',
        error: e,
        stackTrace: st,
      );
      return _createZeroedReport(start, start.add(const Duration(days: 30)));
    }
  }

  /// Fetches an analytics report for a custom date range.
  ///
  /// Parameters:
  /// - [from]: Start date and time of the report period
  /// - [to]: End date and time of the report period
  /// - [deviceId]: The ID of the device to analyze
  ///
  /// Returns an [AnalyticsReport] with aggregated statistics for the specified range.
  /// Returns a zeroed report if any error occurs.
  Future<AnalyticsReport> fetchCustomReport(
    DateTime from,
    DateTime to,
    int deviceId,
  ) async {
    try {
      _log.debug(
        'Fetching custom report: deviceId=$deviceId, '
        'from=$from, to=$to',
      );

      return await _fetchAndAggregateReport(deviceId, from, to);
    } catch (e, st) {
      _log.error(
        'fetchCustomReport failed for deviceId=$deviceId, from=$from, to=$to',
        error: e,
        stackTrace: st,
      );
      return _createZeroedReport(from, to);
    }
  }

  /// Internal helper that fetches all data sources in parallel and aggregates them.
  Future<AnalyticsReport> _fetchAndAggregateReport(
    int deviceId,
    DateTime from,
    DateTime to,
  ) async {
<<<<<<< HEAD
    // Fetch data sources separately to maintain proper types
    final summaryData = await _api.getSummaryReport(deviceId, from, to);
    final trips = await _tripRepo.fetchTrips(deviceId: deviceId, from: from, to: to);
    final positionsData = await _api.getPositions(deviceId, from, to);
=======
    // Fetch trips using TripRepository to ensure parity with Trips page
    final tripRepo = _ref.read(tripRepositoryProvider);
    final trips = await tripRepo.fetchTrips(deviceId: deviceId, from: from, to: to);

    // In parallel, fetch summary and positions for speed/fuel when available
    final results = await Future.wait([
      _api.getSummaryReport(deviceId, from, to),
      _api.getPositions(deviceId, from, to),
    ]);
    final summaryData = results[0];
    final positionsData = results[1];
>>>>>>> 7a4b2d91

    _log.debug(
      'Data fetched: ${summaryData.length} summaries, '
      '${trips.length} trips, ${positionsData.length} positions',
    );

<<<<<<< HEAD
    // Calculate total distance from trips (most accurate)
    var totalDistanceKm = 0.0;
    if (trips.isNotEmpty) {
      totalDistanceKm = trips.fold<double>(
        0,
        (sum, trip) => sum + trip.distanceKm, // Already in km
      );
      _log.debug('Distance from trips: $totalDistanceKm km');
    }

    // Fallback: Get distance from summary if no trips
    if (totalDistanceKm == 0 && summaryData.isNotEmpty) {
      totalDistanceKm = summaryData.fold<double>(
        0,
        (sum, item) {
          final dist = item['distance'];
          if (dist != null) {
            return sum + (dist is num ? dist.toDouble() / 1000.0 : 0.0);
          }
          return sum;
        },
      );
      _log.debug('Distance from summary: $totalDistanceKm km');
    }
=======
    // Aggregate distance from summary or trips
    // Primary distance/trips from TripRepository (matches Trips page)
    var totalDistanceKm = trips.fold<double>(0.0, (s, t) => s + t.distanceKm);
    var tripCount = trips.length;
>>>>>>> 7a4b2d91

    // Fallback: Calculate distance from positions if still 0
    if (totalDistanceKm == 0 && positionsData.isNotEmpty) {
      totalDistanceKm = _calculateDistanceFromPositions(positionsData);
      _log.debug('Distance from positions: $totalDistanceKm km');
    }

    // Compute speed statistics from positions
    final speedStats = _computeSpeedStats(positionsData);

<<<<<<< HEAD
    // Trip count from TripRepository (accurate, handles API errors)
    final tripCount = trips.length;
=======
    // No position-based fallback for trips; keep parity with Trips page
>>>>>>> 7a4b2d91

    // Extract fuel usage if available
    final fuelUsed = _extractFuelUsed(summaryData);

    // Determine display end time: if 'to' is an exclusive midnight bound,
    // show 23:59:59 of the previous day for readability.
    DateTime displayEnd = to;
    if (to.hour == 0 && to.minute == 0 && to.second == 0 && to.millisecond == 0 && to.microsecond == 0) {
      displayEnd = to.subtract(const Duration(seconds: 1));
    }

    final report = AnalyticsReport(
      startTime: from,
      endTime: displayEnd,
      totalDistanceKm: totalDistanceKm,
      avgSpeed: speedStats.avgSpeed,
      maxSpeed: speedStats.maxSpeed,
      tripCount: tripCount,
      fuelUsed: fuelUsed,
    );

    _log.debug('Report generated: $report');

    return report;
  }

<<<<<<< HEAD
=======
  /// Computes total distance from summary or trips data.
  // Removed legacy distance aggregation from raw summary/trips maps.

>>>>>>> 7a4b2d91
  /// Computes speed statistics (average and max) from positions data.
  ({double avgSpeed, double maxSpeed}) _computeSpeedStats(
    List<Map<String, dynamic>> positionsData,
  ) {
    if (positionsData.isEmpty) {
      return (avgSpeed: 0.0, maxSpeed: 0.0);
    }

    var maxSpeed = 0.0;
    var totalSpeed = 0.0;
    var speedCount = 0;

    for (final position in positionsData) {
      final speed = position['speed'];
      if (speed != null && speed is num) {
        final speedValue = speed.toDouble();
        
        // Speed from Traccar is typically in knots, convert to km/h
        // 1 knot = 1.852 km/h
        final speedKmh = speedValue * 1.852;

        totalSpeed += speedKmh;
        speedCount++;

        if (speedKmh > maxSpeed) {
          maxSpeed = speedKmh;
        }
      }
    }

    final avgSpeed = speedCount > 0 ? totalSpeed / speedCount : 0.0;

    return (avgSpeed: avgSpeed, maxSpeed: maxSpeed);
  }

  /// Extracts fuel usage from summary data if available.
  double? _extractFuelUsed(List<Map<String, dynamic>> summaryData) {
    if (summaryData.isEmpty) return null;

    // Look for fuel-related fields in summary data
    for (final summary in summaryData) {
      // Check common fuel field names
      final fuel = summary['fuelUsed'] ?? 
                   summary['fuel'] ?? 
                   summary['spentFuel'];
      
      if (fuel != null && fuel is num) {
        return fuel.toDouble();
      }
    }

    return null;
  }

  /// Creates a zeroed report for error cases.
  AnalyticsReport _createZeroedReport(DateTime from, DateTime to) {
    return AnalyticsReport(
      startTime: from,
      endTime: to,
      totalDistanceKm: 0,
      avgSpeed: 0,
      maxSpeed: 0,
      tripCount: 0,
    );
  }

  /// Calculates total distance from position coordinates using Haversine formula.
  ///
  /// This is a fallback method when Traccar's summary/trips reports don't
  /// provide distance data. It computes the distance between consecutive
  /// GPS positions.
  double _calculateDistanceFromPositions(List<dynamic> positions) {
    var total = 0.0;
    
    for (var i = 1; i < positions.length; i++) {
      final prev = positions[i - 1] as Map<String, dynamic>;
      final curr = positions[i] as Map<String, dynamic>;
      
      final lat1 = prev['latitude'];
      final lon1 = prev['longitude'];
      final lat2 = curr['latitude'];
      final lon2 = curr['longitude'];
      
      if (lat1 != null && lon1 != null && lat2 != null && lon2 != null) {
        total += _haversine(
          lat1 is num ? lat1.toDouble() : 0.0,
          lon1 is num ? lon1.toDouble() : 0.0,
          lat2 is num ? lat2.toDouble() : 0.0,
          lon2 is num ? lon2.toDouble() : 0.0,
        );
      }
    }
    
    return total;
  }

  /// Calculates distance between two GPS coordinates using Haversine formula.
  ///
  /// Returns distance in kilometers.
  double _haversine(double lat1, double lon1, double lat2, double lon2) {
    const R = 6371.0; // Earth radius in km
    
    final dLat = _deg2rad(lat2 - lat1);
    final dLon = _deg2rad(lon2 - lon1);
    
    final a = sin(dLat / 2) * sin(dLat / 2) +
        cos(_deg2rad(lat1)) * cos(_deg2rad(lat2)) *
        sin(dLon / 2) * sin(dLon / 2);
    
    final c = 2 * atan2(sqrt(a), sqrt(1 - a));
    
    return R * c;
  }

  /// Converts degrees to radians.
  double _deg2rad(double deg) => deg * pi / 180;
<<<<<<< HEAD
=======

  // Removed legacy trip-count estimation from raw positions; we rely on TripRepository for parity.

  /// Fetches analytics report for an explicit range, inclusive of the 'to' day.
  ///
  /// From is normalized to start of day; To is treated as inclusive and expanded
  /// to the start of the next day for API queries (exclusive upper bound).
  Future<AnalyticsReport> fetchRangeReport(
    DateTime from,
    DateTime to,
    int deviceId,
  ) async {
    try {
      final fromNorm = DateTime(from.year, from.month, from.day);
      final toExclusive = DateTime(to.year, to.month, to.day).add(const Duration(days: 1));

      _log.debug(
        'Fetching range report: deviceId=$deviceId, from=$fromNorm, toExclusive=$toExclusive',
      );

      return await _fetchAndAggregateReport(deviceId, fromNorm, toExclusive);
    } catch (e, st) {
      _log.error('fetchRangeReport failed', error: e, stackTrace: st);
      final fromNorm = DateTime(from.year, from.month, from.day);
      final toNorm = DateTime(to.year, to.month, to.day, 23, 59, 59);
      return _createZeroedReport(fromNorm, toNorm);
    }
  }
>>>>>>> 7a4b2d91
}<|MERGE_RESOLUTION|>--- conflicted
+++ resolved
@@ -8,12 +8,7 @@
 /// Provider for AnalyticsRepository.
 final analyticsRepositoryProvider = Provider<AnalyticsRepository>((ref) {
   final api = ref.watch(traccarApiProvider);
-<<<<<<< HEAD
-  final tripRepo = ref.watch(tripRepositoryProvider);
-  return AnalyticsRepository(api, tripRepo);
-=======
   return AnalyticsRepository(api, ref);
->>>>>>> 7a4b2d91
 });
 
 /// Repository for aggregating tracking data into analytics reports.
@@ -24,17 +19,10 @@
 class AnalyticsRepository {
   static final _log = 'AnalyticsRepository'.logger;
 
-<<<<<<< HEAD
-  const AnalyticsRepository(this._api, this._tripRepo);
-
-  final TraccarApi _api;
-  final TripRepository _tripRepo;
-=======
   const AnalyticsRepository(this._api, this._ref);
 
   final TraccarApi _api;
   final Ref _ref;
->>>>>>> 7a4b2d91
 
   /// Fetches a daily analytics report for a specific date and device.
   ///
@@ -49,21 +37,13 @@
   /// Returns a zeroed report if any error occurs.
   Future<AnalyticsReport> fetchDailyReport(DateTime date, int deviceId) async {
     try {
-<<<<<<< HEAD
-      // Create UTC dates to ensure consistent timezone handling
-      // The user's selected date should cover the full 24 hours in UTC
-      final from = DateTime.utc(date.year, date.month, date.day, 0, 0, 0);
-      final to = DateTime.utc(date.year, date.month, date.day, 23, 59, 59);
-=======
       final from = DateTime(date.year, date.month, date.day);
       // Use exclusive end bound at next midnight to match Traccar expectations
       final to = from.add(const Duration(days: 1));
->>>>>>> 7a4b2d91
 
       _log.debug(
         'Fetching daily report: deviceId=$deviceId, '
-        'date=${date.year}-${date.month.toString().padLeft(2, '0')}-${date.day.toString().padLeft(2, '0')}, '
-        'from=$from, to=$to (UTC)',
+        'from=$from, to=$to',
       );
 
       return await _fetchAndAggregateReport(deviceId, from, to);
@@ -92,13 +72,12 @@
     int deviceId,
   ) async {
     try {
-      // Use UTC to avoid timezone conversion issues
-      final from = DateTime.utc(start.year, start.month, start.day, 0, 0, 0);
+      final from = DateTime(start.year, start.month, start.day);
       final to = from.add(const Duration(days: 7));
 
       _log.debug(
         'Fetching weekly report: deviceId=$deviceId, '
-        'from=$from, to=$to (UTC)',
+        'from=$from, to=$to',
       );
 
       return await _fetchAndAggregateReport(deviceId, from, to);
@@ -127,13 +106,12 @@
     int deviceId,
   ) async {
     try {
-      // Use UTC to avoid timezone conversion issues
-      final from = DateTime.utc(start.year, start.month, start.day, 0, 0, 0);
+      final from = DateTime(start.year, start.month, start.day);
       final to = from.add(const Duration(days: 30));
 
       _log.debug(
         'Fetching monthly report: deviceId=$deviceId, '
-        'from=$from, to=$to (UTC)',
+        'from=$from, to=$to',
       );
 
       return await _fetchAndAggregateReport(deviceId, from, to);
@@ -147,49 +125,12 @@
     }
   }
 
-  /// Fetches an analytics report for a custom date range.
-  ///
-  /// Parameters:
-  /// - [from]: Start date and time of the report period
-  /// - [to]: End date and time of the report period
-  /// - [deviceId]: The ID of the device to analyze
-  ///
-  /// Returns an [AnalyticsReport] with aggregated statistics for the specified range.
-  /// Returns a zeroed report if any error occurs.
-  Future<AnalyticsReport> fetchCustomReport(
-    DateTime from,
-    DateTime to,
-    int deviceId,
-  ) async {
-    try {
-      _log.debug(
-        'Fetching custom report: deviceId=$deviceId, '
-        'from=$from, to=$to',
-      );
-
-      return await _fetchAndAggregateReport(deviceId, from, to);
-    } catch (e, st) {
-      _log.error(
-        'fetchCustomReport failed for deviceId=$deviceId, from=$from, to=$to',
-        error: e,
-        stackTrace: st,
-      );
-      return _createZeroedReport(from, to);
-    }
-  }
-
   /// Internal helper that fetches all data sources in parallel and aggregates them.
   Future<AnalyticsReport> _fetchAndAggregateReport(
     int deviceId,
     DateTime from,
     DateTime to,
   ) async {
-<<<<<<< HEAD
-    // Fetch data sources separately to maintain proper types
-    final summaryData = await _api.getSummaryReport(deviceId, from, to);
-    final trips = await _tripRepo.fetchTrips(deviceId: deviceId, from: from, to: to);
-    final positionsData = await _api.getPositions(deviceId, from, to);
-=======
     // Fetch trips using TripRepository to ensure parity with Trips page
     final tripRepo = _ref.read(tripRepositoryProvider);
     final trips = await tripRepo.fetchTrips(deviceId: deviceId, from: from, to: to);
@@ -201,60 +142,29 @@
     ]);
     final summaryData = results[0];
     final positionsData = results[1];
->>>>>>> 7a4b2d91
 
     _log.debug(
       'Data fetched: ${summaryData.length} summaries, '
       '${trips.length} trips, ${positionsData.length} positions',
     );
 
-<<<<<<< HEAD
-    // Calculate total distance from trips (most accurate)
-    var totalDistanceKm = 0.0;
-    if (trips.isNotEmpty) {
-      totalDistanceKm = trips.fold<double>(
-        0,
-        (sum, trip) => sum + trip.distanceKm, // Already in km
-      );
-      _log.debug('Distance from trips: $totalDistanceKm km');
-    }
-
-    // Fallback: Get distance from summary if no trips
-    if (totalDistanceKm == 0 && summaryData.isNotEmpty) {
-      totalDistanceKm = summaryData.fold<double>(
-        0,
-        (sum, item) {
-          final dist = item['distance'];
-          if (dist != null) {
-            return sum + (dist is num ? dist.toDouble() / 1000.0 : 0.0);
-          }
-          return sum;
-        },
-      );
-      _log.debug('Distance from summary: $totalDistanceKm km');
-    }
-=======
     // Aggregate distance from summary or trips
     // Primary distance/trips from TripRepository (matches Trips page)
     var totalDistanceKm = trips.fold<double>(0.0, (s, t) => s + t.distanceKm);
     var tripCount = trips.length;
->>>>>>> 7a4b2d91
-
-    // Fallback: Calculate distance from positions if still 0
+
+    // Fallback: Calculate distance from positions if summary/trips returned 0
     if (totalDistanceKm == 0 && positionsData.isNotEmpty) {
       totalDistanceKm = _calculateDistanceFromPositions(positionsData);
-      _log.debug('Distance from positions: $totalDistanceKm km');
+      _log.debug(
+        '[AnalyticsRepository] Calculated distance from positions: $totalDistanceKm km',
+      );
     }
 
     // Compute speed statistics from positions
     final speedStats = _computeSpeedStats(positionsData);
 
-<<<<<<< HEAD
-    // Trip count from TripRepository (accurate, handles API errors)
-    final tripCount = trips.length;
-=======
     // No position-based fallback for trips; keep parity with Trips page
->>>>>>> 7a4b2d91
 
     // Extract fuel usage if available
     final fuelUsed = _extractFuelUsed(summaryData);
@@ -281,12 +191,9 @@
     return report;
   }
 
-<<<<<<< HEAD
-=======
   /// Computes total distance from summary or trips data.
   // Removed legacy distance aggregation from raw summary/trips maps.
 
->>>>>>> 7a4b2d91
   /// Computes speed statistics (average and max) from positions data.
   ({double avgSpeed, double maxSpeed}) _computeSpeedStats(
     List<Map<String, dynamic>> positionsData,
@@ -359,11 +266,11 @@
   /// provide distance data. It computes the distance between consecutive
   /// GPS positions.
   double _calculateDistanceFromPositions(List<dynamic> positions) {
-    var total = 0.0;
+    double total = 0.0;
     
     for (var i = 1; i < positions.length; i++) {
-      final prev = positions[i - 1] as Map<String, dynamic>;
-      final curr = positions[i] as Map<String, dynamic>;
+      final prev = positions[i - 1];
+      final curr = positions[i];
       
       final lat1 = prev['latitude'];
       final lon1 = prev['longitude'];
@@ -403,8 +310,6 @@
 
   /// Converts degrees to radians.
   double _deg2rad(double deg) => deg * pi / 180;
-<<<<<<< HEAD
-=======
 
   // Removed legacy trip-count estimation from raw positions; we rely on TripRepository for parity.
 
@@ -433,5 +338,4 @@
       return _createZeroedReport(fromNorm, toNorm);
     }
   }
->>>>>>> 7a4b2d91
 }