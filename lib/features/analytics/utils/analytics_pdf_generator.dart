--- conflicted
+++ resolved
@@ -1,13 +1,11 @@
 import 'dart:io';
-import 'dart:math';
-
 import 'package:intl/intl.dart';
-import 'package:my_app_gps/core/utils/app_logger.dart';
-import 'package:my_app_gps/features/analytics/models/analytics_report.dart';
-import 'package:my_app_gps/l10n/app_localizations.dart';
 import 'package:path_provider/path_provider.dart';
 import 'package:pdf/pdf.dart';
 import 'package:pdf/widgets.dart' as pw;
+import 'package:my_app_gps/l10n/app_localizations.dart';
+import 'package:my_app_gps/features/analytics/models/analytics_report.dart';
+import 'package:my_app_gps/core/utils/app_logger.dart';
 
 /// Utility class for generating PDF reports from analytics data.
 ///
@@ -16,36 +14,12 @@
 class AnalyticsPdfGenerator {
   /// Brand accent color (lime green).
   static const _accentColor = PdfColor.fromInt(0xFFb4e15c);
-<<<<<<< HEAD
-  
-  /// Darker accent for contrast.
-  static const _accentDark = PdfColor.fromInt(0xFF8BC34A);
-  
-  /// Secondary color for backgrounds.
-  static const _lightGray = PdfColor.fromInt(0xFFF5F5F5);
-  
-  /// Light background for cards.
-  static const _cardBg = PdfColor.fromInt(0xFFFAFAFA);
-  
-  /// Text color.
-  static const _darkGray = PdfColor.fromInt(0xFF424242);
-  
-  /// Success color.
-  static const _successColor = PdfColor.fromInt(0xFF4CAF50);
-  
-  /// Warning color.
-  static const _warningColor = PdfColor.fromInt(0xFFFF9800);
-  
-  /// Info color.
-  static const _infoColor = PdfColor.fromInt(0xFF2196F3);
-=======
   
   /// Secondary color for backgrounds.
   static const _lightGray = PdfColor.fromInt(0xFFF5F5F5);
   
   /// Text color.
   static const _darkGray = PdfColor.fromInt(0xFF424242);
->>>>>>> 7a4b2d91
 
   /// Generates a PDF report from the given [AnalyticsReport].
   ///
@@ -81,32 +55,32 @@
     pdf.addPage(
       pw.MultiPage(
         pageFormat: PdfPageFormat.a4,
-        margin: const pw.EdgeInsets.all(32),
+        margin: const pw.EdgeInsets.all(40),
         textDirection: textDirection,
         build: (pw.Context context) {
           return [
-            // Modern Header with Icon
-            _buildModernHeader(periodLabel, dateFormat, report, t, textDirection),
-            pw.SizedBox(height: 24),
-
-            // Key Metrics Cards (Grid)
-            _buildKeyMetricsGrid(report, t, textDirection),
-            pw.SizedBox(height: 24),
-
-            // Visual Charts Section
-            _buildChartsSection(report, t, textDirection),
-            pw.SizedBox(height: 24),
-
-            // Period Details Card
-            _buildPeriodDetailsCard(report, dateFormat, t, textDirection),
-            pw.SizedBox(height: 24),
+            // Header Section
+            _buildHeader(periodLabel, dateFormat, report, t, textDirection),
+            pw.SizedBox(height: 30),
+
+            // Summary Statistics Table
+            _buildSummarySection(report, t, textDirection),
+            pw.SizedBox(height: 30),
+
+            // Period Details
+            _buildPeriodDetails(report, dateFormat, t, textDirection),
+            pw.SizedBox(height: 30),
+
+            // Charts Placeholder
+            _buildChartsPlaceholder(t, textDirection),
+            pw.SizedBox(height: 30),
 
             // Divider
-            pw.Divider(color: _lightGray, thickness: 1.5),
-            pw.SizedBox(height: 16),
-
-            // Modern Footer
-            _buildModernFooter(now, dateFormat, t, textDirection),
+            pw.Divider(color: _lightGray, thickness: 2),
+            pw.SizedBox(height: 20),
+
+            // Footer
+            _buildFooter(now, dateFormat, t, textDirection),
           ];
         },
       ),
@@ -129,8 +103,8 @@
     }
   }
 
-  /// Builds a modern header with emoji and gradient background.
-  static pw.Widget _buildModernHeader(
+  /// Builds the header section with title and subtitle.
+  static pw.Widget _buildHeader(
     String periodLabel,
     DateFormat dateFormat,
     AnalyticsReport report,
@@ -138,100 +112,39 @@
     pw.TextDirection textDirection,
   ) {
     return pw.Container(
-      padding: const pw.EdgeInsets.all(24),
-      decoration: const pw.BoxDecoration(
-        gradient: pw.LinearGradient(
-          colors: [_accentColor, _accentDark],
-          begin: pw.Alignment.topLeft,
-          end: pw.Alignment.bottomRight,
-        ),
-        borderRadius: pw.BorderRadius.all(pw.Radius.circular(16)),
-        boxShadow: [
-          pw.BoxShadow(
-            color: PdfColors.grey400,
-            blurRadius: 10,
-            offset: PdfPoint(0, 4),
-          ),
-        ],
-      ),
-      child: pw.Row(
-        mainAxisAlignment: pw.MainAxisAlignment.spaceBetween,
+      padding: const pw.EdgeInsets.all(20),
+      decoration: pw.BoxDecoration(
+        color: _accentColor.flatten(),
+        borderRadius: const pw.BorderRadius.all(pw.Radius.circular(12)),
+      ),
+      child: pw.Column(
+        crossAxisAlignment: pw.CrossAxisAlignment.start,
         children: [
-          pw.Expanded(
-            child: pw.Column(
-              crossAxisAlignment: pw.CrossAxisAlignment.start,
-              children: [
-                pw.Text(
-                  t.reportsTitle,
-                  style: pw.TextStyle(
-                    fontSize: 28,
-                    fontWeight: pw.FontWeight.bold,
-                    color: PdfColors.white,
-                  ),
-                  textDirection: textDirection,
-                ),
-                pw.SizedBox(height: 4),
-                pw.Text(
-                  periodLabel,
-                  style: pw.TextStyle(
-                    fontSize: 16,
-                    fontWeight: pw.FontWeight.bold,
-                    color: const PdfColor.fromInt(0xFF212121),
-                  ),
-                  textDirection: textDirection,
-                ),
-                pw.SizedBox(height: 12),
-                pw.Container(
-                  padding: const pw.EdgeInsets.symmetric(horizontal: 12, vertical: 6),
-                  decoration: pw.BoxDecoration(
-                    color: PdfColors.white.flatten(),
-                    borderRadius: const pw.BorderRadius.all(pw.Radius.circular(20)),
-                  ),
-                  child: pw.Text(
-                    '${t.period}: ${dateFormat.format(report.startTime)} - ${dateFormat.format(report.endTime)}',
-                    style: const pw.TextStyle(
-                      fontSize: 10,
-                      color: _darkGray,
-                    ),
-                    textDirection: textDirection,
-                  ),
-                ),
-              ],
-            ),
-          ),
-<<<<<<< HEAD
-          // Emoji Icon
-          pw.Container(
-            width: 70,
-            height: 70,
-            decoration: pw.BoxDecoration(
-              color: PdfColors.white.flatten(),
-              shape: pw.BoxShape.circle,
-            ),
-            child: pw.Center(
-              child: pw.Text(
-                '📊',
-                style: const pw.TextStyle(
-                  fontSize: 36,
-                ),
-              ),
-=======
+          pw.Text(
+            '${t.reportsTitle} – $periodLabel',
+            style: pw.TextStyle(
+              fontSize: 24,
+              fontWeight: pw.FontWeight.bold,
+              color: PdfColors.black,
+            ),
+            textDirection: textDirection,
+          ),
           pw.SizedBox(height: 8),
           pw.Text(
             '${t.period}: ${dateFormat.format(report.startTime)} - ${dateFormat.format(report.endTime)}',
             style: const pw.TextStyle(
               fontSize: 12,
               color: _darkGray,
->>>>>>> 7a4b2d91
-            ),
+            ),
+            textDirection: textDirection,
           ),
         ],
       ),
     );
   }
 
-  /// Builds a grid of key metric cards with icons.
-  static pw.Widget _buildKeyMetricsGrid(
+  /// Builds the summary statistics section with key metrics.
+  static pw.Widget _buildSummarySection(
     AnalyticsReport report,
     AppLocalizations t,
     pw.TextDirection textDirection,
@@ -242,264 +155,145 @@
         pw.Text(
           t.mainStatistics,
           style: pw.TextStyle(
-            fontSize: 20,
+            fontSize: 18,
             fontWeight: pw.FontWeight.bold,
             color: _darkGray,
           ),
           textDirection: textDirection,
         ),
         pw.SizedBox(height: 16),
-<<<<<<< HEAD
-        pw.Row(
-=======
         pw.Table(
           border: pw.TableBorder.all(color: _lightGray),
->>>>>>> 7a4b2d91
           children: [
-            pw.Expanded(
-              child: _buildMetricCard(
-                icon: 'distance',
-                label: t.distance,
-                value: '${report.totalDistanceKm.toStringAsFixed(2)} km',
-                color: _infoColor,
+            // Header row
+            _buildTableRow(
+              t.metric,
+              t.value,
+              isHeader: true,
+              textDirection: textDirection,
+            ),
+            // Data rows
+            _buildTableRow(
+              t.distance,
+              '${report.totalDistanceKm.toStringAsFixed(2)} km',
+              textDirection: textDirection,
+            ),
+            _buildTableRow(
+              t.avgSpeed,
+              '${report.avgSpeed.toStringAsFixed(1)} km/h',
+              textDirection: textDirection,
+            ),
+            _buildTableRow(
+              t.maxSpeed,
+              '${report.maxSpeed.toStringAsFixed(1)} km/h',
+              textDirection: textDirection,
+            ),
+            _buildTableRow(
+              t.trips,
+              report.tripCount.toString(),
+              textDirection: textDirection,
+            ),
+            if (report.fuelUsed != null && report.fuelUsed! > 0)
+              _buildTableRow(
+                t.fuelUsed,
+                '${report.fuelUsed!.toStringAsFixed(2)} L',
                 textDirection: textDirection,
               ),
-            ),
-            pw.SizedBox(width: 12),
-            pw.Expanded(
-              child: _buildMetricCard(
-                icon: 'speed',
-                label: '${t.avgSpeed}',
-                value: '${report.avgSpeed.toStringAsFixed(1)} km/h',
-                color: _successColor,
-                textDirection: textDirection,
-              ),
-            ),
           ],
         ),
-        pw.SizedBox(height: 12),
-        pw.Row(
-          children: [
-            pw.Expanded(
-              child: _buildMetricCard(
-                icon: 'max',
-                label: '${t.maxSpeed}',
-                value: '${report.maxSpeed.toStringAsFixed(0)} km/h',
-                color: _warningColor,
-                textDirection: textDirection,
-              ),
-            ),
-            pw.SizedBox(width: 12),
-            pw.Expanded(
-              child: _buildMetricCard(
-                icon: 'trips',
-                label: t.trips,
-                value: report.tripCount.toString(),
-                color: _accentDark,
-                textDirection: textDirection,
-              ),
-            ),
-          ],
-        ),
       ],
     );
   }
 
-<<<<<<< HEAD
-  /// Builds a single metric card with emoji icon.
-  static pw.Widget _buildMetricCard({
-    required String icon,
-    required String label,
-    required String value,
-    required PdfColor color,
-    required pw.TextDirection textDirection,
-=======
   /// Builds a table row with two columns.
   static pw.TableRow _buildTableRow(
     String label,
     String value, {
     required pw.TextDirection textDirection, bool isHeader = false,
->>>>>>> 7a4b2d91
   }) {
+    final textStyle = pw.TextStyle(
+      fontSize: isHeader ? 12 : 11,
+      fontWeight: isHeader ? pw.FontWeight.bold : pw.FontWeight.normal,
+      color: isHeader ? PdfColors.white : _darkGray,
+    );
+
+    final backgroundColor = isHeader ? _accentColor.flatten() : PdfColors.white;
+
+    return pw.TableRow(
+      decoration: pw.BoxDecoration(color: backgroundColor),
+      children: [
+        pw.Padding(
+          padding: const pw.EdgeInsets.all(12),
+          child: pw.Text(
+            label, 
+            style: textStyle,
+            textDirection: textDirection,
+          ),
+        ),
+        pw.Padding(
+          padding: const pw.EdgeInsets.all(12),
+          child: pw.Text(
+            value,
+            style: textStyle.copyWith(
+              fontWeight: isHeader ? pw.FontWeight.bold : pw.FontWeight.bold,
+            ),
+            textAlign: pw.TextAlign.right,
+            textDirection: textDirection,
+          ),
+        ),
+      ],
+    );
+  }
+
+  /// Builds the period details section.
+  static pw.Widget _buildPeriodDetails(
+    AnalyticsReport report,
+    DateFormat dateFormat,
+    AppLocalizations t,
+    pw.TextDirection textDirection,
+  ) {
+    final duration = report.endTime.difference(report.startTime);
+    final durationText = _formatDuration(duration);
+
     return pw.Container(
       padding: const pw.EdgeInsets.all(16),
       decoration: const pw.BoxDecoration(
-        color: _cardBg,
-        borderRadius: pw.BorderRadius.all(pw.Radius.circular(12)),
-        border: pw.Border(
-          top: pw.BorderSide(color: _lightGray, width: 1),
-          bottom: pw.BorderSide(color: _lightGray, width: 1),
-          left: pw.BorderSide(color: _lightGray, width: 1),
-          right: pw.BorderSide(color: _lightGray, width: 1),
-        ),
-        boxShadow: [
-          pw.BoxShadow(
-            color: PdfColors.grey300,
-            blurRadius: 4,
-            offset: PdfPoint(0, 2),
-          ),
-        ],
+        color: _lightGray,
+        borderRadius: pw.BorderRadius.all(pw.Radius.circular(8)),
       ),
       child: pw.Column(
         crossAxisAlignment: pw.CrossAxisAlignment.start,
         children: [
-          pw.Row(
-            children: [
-              pw.Container(
-                width: 40,
-                height: 40,
-                padding: const pw.EdgeInsets.all(8),
-                decoration: pw.BoxDecoration(
-                  color: color.flatten(),
-                  borderRadius: const pw.BorderRadius.all(pw.Radius.circular(8)),
-                ),
-                child: _buildIcon(icon, color, 24),
-              ),
-              pw.Spacer(),
-            ],
-          ),
-          pw.SizedBox(height: 12),
           pw.Text(
-            label,
-            style: const pw.TextStyle(
-              fontSize: 11,
-              color: PdfColors.grey600,
-            ),
-            textDirection: textDirection,
-          ),
-          pw.SizedBox(height: 4),
-          pw.Text(
-            value,
+            t.periodDetails,
             style: pw.TextStyle(
-              fontSize: 20,
+              fontSize: 14,
               fontWeight: pw.FontWeight.bold,
               color: _darkGray,
             ),
             textDirection: textDirection,
           ),
+          pw.SizedBox(height: 12),
+          _buildDetailRow(t.start, dateFormat.format(report.startTime), textDirection),
+          pw.SizedBox(height: 6),
+          _buildDetailRow(t.end, dateFormat.format(report.endTime), textDirection),
+          pw.SizedBox(height: 6),
+          _buildDetailRow(t.duration, durationText, textDirection),
         ],
       ),
     );
   }
 
-  /// Builds visual charts section with bar chart and pie chart.
-  static pw.Widget _buildChartsSection(
-    AnalyticsReport report,
-    AppLocalizations t,
-    pw.TextDirection textDirection,
-  ) {
-    return pw.Column(
-      crossAxisAlignment: pw.CrossAxisAlignment.start,
+  /// Builds a detail row with label and value.
+  static pw.Widget _buildDetailRow(
+    String label, 
+    String value,
+    pw.TextDirection textDirection,
+  ) {
+    return pw.Row(
+      mainAxisAlignment: pw.MainAxisAlignment.spaceBetween,
       children: [
         pw.Text(
-          t.speedEvolution,
-          style: pw.TextStyle(
-            fontSize: 20,
-            fontWeight: pw.FontWeight.bold,
-            color: _darkGray,
-          ),
-          textDirection: textDirection,
-        ),
-        pw.SizedBox(height: 16),
-        pw.Row(
-          crossAxisAlignment: pw.CrossAxisAlignment.start,
-          children: [
-            // Speed Bar Chart
-            pw.Expanded(
-              flex: 3,
-              child: _buildSpeedBarChart(report, t, textDirection),
-            ),
-            pw.SizedBox(width: 16),
-            // Metrics Summary
-            pw.Expanded(
-              flex: 2,
-              child: _buildMetricsSummary(report, t, textDirection),
-            ),
-          ],
-        ),
-      ],
-    );
-  }
-
-  /// Builds a bar chart showing speed metrics.
-  static pw.Widget _buildSpeedBarChart(
-    AnalyticsReport report,
-    AppLocalizations t,
-    pw.TextDirection textDirection,
-  ) {
-    final maxSpeed = report.maxSpeed;
-    final avgSpeed = report.avgSpeed;
-    const chartMaxHeight = 150.0;
-    
-    final avgBarHeight = (avgSpeed / maxSpeed) * chartMaxHeight;
-    const maxBarHeight = chartMaxHeight;
-
-    return pw.Container(
-      padding: const pw.EdgeInsets.all(16),
-<<<<<<< HEAD
-      decoration: pw.BoxDecoration(
-        color: _cardBg,
-        borderRadius: const pw.BorderRadius.all(pw.Radius.circular(12)),
-        border: pw.Border.all(color: _lightGray, width: 1),
-=======
-      decoration: const pw.BoxDecoration(
-        color: _lightGray,
-        borderRadius: pw.BorderRadius.all(pw.Radius.circular(8)),
->>>>>>> 7a4b2d91
-      ),
-      child: pw.Column(
-        children: [
-          pw.Text(
-            '${t.speed} (km/h)',
-            style: pw.TextStyle(
-              fontSize: 12,
-              fontWeight: pw.FontWeight.bold,
-              color: _darkGray,
-            ),
-            textDirection: textDirection,
-          ),
-          pw.SizedBox(height: 20),
-          pw.Row(
-            mainAxisAlignment: pw.MainAxisAlignment.spaceAround,
-            crossAxisAlignment: pw.CrossAxisAlignment.end,
-            children: [
-              // Average Speed Bar
-              _buildBar(
-                height: avgBarHeight,
-                label: t.avgSpeed,
-                value: avgSpeed.toStringAsFixed(1),
-                color: _successColor,
-                textDirection: textDirection,
-              ),
-              // Max Speed Bar
-              _buildBar(
-                height: maxBarHeight,
-                label: t.maxSpeed,
-                value: maxSpeed.toStringAsFixed(1),
-                color: _warningColor,
-                textDirection: textDirection,
-              ),
-            ],
-          ),
-        ],
-      ),
-    );
-  }
-
-  /// Builds a single bar for the chart.
-  static pw.Widget _buildBar({
-    required double height,
-    required String label,
-    required String value,
-    required PdfColor color,
-    required pw.TextDirection textDirection,
-  }) {
-    return pw.Column(
-      mainAxisAlignment: pw.MainAxisAlignment.end,
-      children: [
-        pw.Text(
-<<<<<<< HEAD
-=======
           '$label:',
           style: const pw.TextStyle(
             fontSize: 11,
@@ -508,326 +302,58 @@
           textDirection: textDirection,
         ),
         pw.Text(
->>>>>>> 7a4b2d91
           value,
           style: pw.TextStyle(
-            fontSize: 10,
+            fontSize: 11,
             fontWeight: pw.FontWeight.bold,
             color: _darkGray,
           ),
           textDirection: textDirection,
         ),
-        pw.SizedBox(height: 4),
-        pw.Container(
-          width: 60,
-          height: height < 20 ? 20 : height,
-          decoration: pw.BoxDecoration(
-            gradient: pw.LinearGradient(
-              begin: pw.Alignment.bottomCenter,
-              end: pw.Alignment.topCenter,
-              colors: [
-                color,
-                color.flatten(),
-              ],
-            ),
-            borderRadius: const pw.BorderRadius.vertical(
-              top: pw.Radius.circular(8),
-            ),
-            boxShadow: [
-              pw.BoxShadow(
-                color: color.flatten(),
-                blurRadius: 4,
-                offset: const PdfPoint(0, 2),
-              ),
-            ],
-          ),
-        ),
-        pw.SizedBox(height: 8),
-        pw.Container(
-          width: 70,
-          child: pw.Text(
-            label,
-            style: const pw.TextStyle(
-              fontSize: 9,
-              color: PdfColors.grey600,
-            ),
-            textAlign: pw.TextAlign.center,
-            textDirection: textDirection,
-          ),
-        ),
       ],
     );
   }
 
-  /// Builds a metrics summary panel.
-  static pw.Widget _buildMetricsSummary(
-    AnalyticsReport report,
+  /// Builds the charts placeholder section.
+  static pw.Widget _buildChartsPlaceholder(
     AppLocalizations t,
     pw.TextDirection textDirection,
   ) {
     return pw.Container(
-      padding: const pw.EdgeInsets.all(16),
+      padding: const pw.EdgeInsets.all(20),
       decoration: pw.BoxDecoration(
-        color: _cardBg,
-        borderRadius: const pw.BorderRadius.all(pw.Radius.circular(12)),
-        border: pw.Border.all(color: _lightGray, width: 1),
+        border: pw.Border.all(color: _lightGray, width: 2),
+        borderRadius: const pw.BorderRadius.all(pw.Radius.circular(8)),
       ),
       child: pw.Column(
-        crossAxisAlignment: pw.CrossAxisAlignment.start,
         children: [
-<<<<<<< HEAD
-=======
           pw.Icon(
             const pw.IconData(0xe4a7), // chart icon
             size: 40,
             color: _lightGray,
           ),
           pw.SizedBox(height: 12),
->>>>>>> 7a4b2d91
           pw.Text(
-            t.periodSummary,
+            t.chartsNotIncluded,
             style: pw.TextStyle(
-              fontSize: 13,
-              fontWeight: pw.FontWeight.bold,
-              color: _darkGray,
-            ),
-            textDirection: textDirection,
-          ),
-          pw.SizedBox(height: 16),
-          _buildSummaryItem(
-            icon: 'distance',
-            label: t.distance,
-            value: '${report.totalDistanceKm.toStringAsFixed(2)} km',
-            color: _infoColor,
-            textDirection: textDirection,
-          ),
-          pw.SizedBox(height: 12),
-          _buildSummaryItem(
-            icon: 'trips',
-            label: t.trips,
-            value: report.tripCount.toString(),
-            color: _accentDark,
-            textDirection: textDirection,
-          ),
-          if (report.fuelUsed != null && report.fuelUsed! > 0) ...[
-            pw.SizedBox(height: 12),
-            _buildSummaryItem(
-              icon: 'fuel',
-              label: t.fuelUsed,
-              value: '${report.fuelUsed!.toStringAsFixed(2)} L',
-              color: _warningColor,
-              textDirection: textDirection,
-            ),
-          ],
-          pw.SizedBox(height: 20),
-          // Visual indicator
-          pw.Container(
-            padding: const pw.EdgeInsets.all(8),
-            decoration: pw.BoxDecoration(
-              color: _successColor.flatten(),
-              borderRadius: const pw.BorderRadius.all(pw.Radius.circular(8)),
-            ),
-            child: pw.Row(
-              mainAxisSize: pw.MainAxisSize.min,
-              children: [
-                pw.Text(
-                  '✓',
-                  style: const pw.TextStyle(
-                    fontSize: 14,
-                    color: PdfColors.white,
-                  ),
-                ),
-                pw.SizedBox(width: 6),
-                pw.Text(
-                  'Complete',
-                  style: const pw.TextStyle(
-                    fontSize: 10,
-                    color: PdfColors.white,
-                  ),
-                ),
-              ],
-            ),
+              fontSize: 12,
+              color: PdfColors.grey600,
+              fontStyle: pw.FontStyle.italic,
+            ),
+            textDirection: textDirection,
           ),
         ],
       ),
     );
   }
 
-  /// Builds a summary item with emoji icon.
-  static pw.Widget _buildSummaryItem({
-    required String icon,
-    required String label,
-    required String value,
-    required PdfColor color,
-    required pw.TextDirection textDirection,
-  }) {
-    return pw.Row(
-      children: [
-        pw.Container(
-          width: 28,
-          height: 28,
-          padding: const pw.EdgeInsets.all(6),
-          decoration: pw.BoxDecoration(
-            color: color.flatten(),
-            borderRadius: const pw.BorderRadius.all(pw.Radius.circular(6)),
-          ),
-          child: pw.Center(
-            child: _buildIcon(icon, color, 16),
-          ),
-        ),
-        pw.SizedBox(width: 10),
-        pw.Expanded(
-          child: pw.Column(
-            crossAxisAlignment: pw.CrossAxisAlignment.start,
-            children: [
-              pw.Text(
-                label,
-                style: const pw.TextStyle(
-                  fontSize: 9,
-                  color: PdfColors.grey600,
-                ),
-                textDirection: textDirection,
-              ),
-              pw.SizedBox(height: 2),
-              pw.Text(
-                value,
-                style: pw.TextStyle(
-                  fontSize: 11,
-                  fontWeight: pw.FontWeight.bold,
-                  color: _darkGray,
-                ),
-                textDirection: textDirection,
-              ),
-            ],
-          ),
-        ),
-      ],
-    );
-  }
-
-  /// Builds period details card with timeline design.
-  static pw.Widget _buildPeriodDetailsCard(
-    AnalyticsReport report,
+  /// Builds the footer section with generation timestamp and app info.
+  static pw.Widget _buildFooter(
+    DateTime now, 
     DateFormat dateFormat,
     AppLocalizations t,
     pw.TextDirection textDirection,
   ) {
-<<<<<<< HEAD
-    final duration = report.endTime.difference(report.startTime);
-    final durationText = _formatDuration(duration);
-
-    return pw.Container(
-      padding: const pw.EdgeInsets.all(20),
-      decoration: const pw.BoxDecoration(
-        gradient: pw.LinearGradient(
-          colors: [_cardBg, PdfColors.white],
-          begin: pw.Alignment.topLeft,
-          end: pw.Alignment.bottomRight,
-        ),
-        borderRadius: pw.BorderRadius.all(pw.Radius.circular(12)),
-        border: pw.Border(
-          top: pw.BorderSide(color: _lightGray, width: 1),
-          bottom: pw.BorderSide(color: _lightGray, width: 1),
-          left: pw.BorderSide(color: _lightGray, width: 1),
-          right: pw.BorderSide(color: _lightGray, width: 1),
-        ),
-        boxShadow: [
-          pw.BoxShadow(
-            color: PdfColors.grey300,
-            blurRadius: 4,
-            offset: PdfPoint(0, 2),
-          ),
-        ],
-      ),
-      child: pw.Column(
-        crossAxisAlignment: pw.CrossAxisAlignment.start,
-        children: [
-          pw.Row(
-            children: [
-              pw.Container(
-                padding: const pw.EdgeInsets.all(8),
-                decoration: pw.BoxDecoration(
-                  color: _infoColor.flatten(),
-                  borderRadius: const pw.BorderRadius.all(pw.Radius.circular(8)),
-                ),
-                child: pw.Text(
-                  '🕐', // schedule/clock emoji
-                  style: const pw.TextStyle(
-                    fontSize: 18,
-                    color: PdfColors.white,
-                  ),
-                ),
-              ),
-              pw.SizedBox(width: 12),
-              pw.Text(
-                t.periodDetails,
-                style: pw.TextStyle(
-                  fontSize: 16,
-                  fontWeight: pw.FontWeight.bold,
-                  color: _darkGray,
-                ),
-                textDirection: textDirection,
-              ),
-            ],
-          ),
-          pw.SizedBox(height: 20),
-          // Timeline visualization
-          _buildTimelineItem(
-            icon: 'start',
-            label: t.start,
-            value: dateFormat.format(report.startTime),
-            color: _successColor,
-            textDirection: textDirection,
-            isFirst: true,
-          ),
-          pw.SizedBox(height: 4),
-          _buildTimelineDivider(),
-          pw.SizedBox(height: 4),
-          _buildTimelineItem(
-            icon: 'duration',
-            label: t.duration,
-            value: durationText,
-            color: _infoColor,
-            textDirection: textDirection,
-            isFirst: false,
-          ),
-          pw.SizedBox(height: 4),
-          _buildTimelineDivider(),
-          pw.SizedBox(height: 4),
-          _buildTimelineItem(
-            icon: 'end',
-            label: t.end,
-            value: dateFormat.format(report.endTime),
-            color: _warningColor,
-            textDirection: textDirection,
-            isFirst: false,
-          ),
-        ],
-      ),
-    );
-  }
-
-  /// Builds a timeline item with emoji icon.
-  static pw.Widget _buildTimelineItem({
-    required String icon,
-    required String label,
-    required String value,
-    required PdfColor color,
-    required pw.TextDirection textDirection,
-    required bool isFirst,
-  }) {
-    return pw.Row(
-      children: [
-        pw.Container(
-          width: 40,
-          height: 40,
-          decoration: pw.BoxDecoration(
-            color: color.flatten(),
-            shape: pw.BoxShape.circle,
-          ),
-          child: pw.Center(
-            child: _buildIcon(icon, color, 20),
-=======
     return pw.Column(
       children: [
         pw.Text(
@@ -835,133 +361,17 @@
           style: const pw.TextStyle(
             fontSize: 10,
             color: PdfColors.grey600,
->>>>>>> 7a4b2d91
-          ),
-        ),
-        pw.SizedBox(width: 16),
-        pw.Expanded(
-          child: pw.Column(
-            crossAxisAlignment: pw.CrossAxisAlignment.start,
-            children: [
-              pw.Text(
-                label,
-                style: const pw.TextStyle(
-                  fontSize: 11,
-                  color: PdfColors.grey600,
-                ),
-                textDirection: textDirection,
-              ),
-              pw.SizedBox(height: 2),
-              pw.Text(
-                value,
-                style: pw.TextStyle(
-                  fontSize: 13,
-                  fontWeight: pw.FontWeight.bold,
-                  color: _darkGray,
-                ),
-                textDirection: textDirection,
-              ),
-            ],
-          ),
-        ),
-      ],
-    );
-  }
-
-  /// Builds a timeline divider line.
-  static pw.Widget _buildTimelineDivider() {
-    return pw.Padding(
-      padding: const pw.EdgeInsets.only(left: 19),
-      child: pw.Container(
-        width: 2,
-        height: 16,
-        color: _lightGray,
-      ),
-    );
-  }
-
-  /// Builds a modern footer with branding and generation info.
-  static pw.Widget _buildModernFooter(
-    DateTime now, 
-    DateFormat dateFormat,
-    AppLocalizations t,
-    pw.TextDirection textDirection,
-  ) {
-    return pw.Column(
-      children: [
-        pw.Row(
-          mainAxisAlignment: pw.MainAxisAlignment.spaceBetween,
-          children: [
-            pw.Row(
-              children: [
-                pw.Container(
-                  width: 30,
-                  height: 30,
-                  decoration: const pw.BoxDecoration(
-                    gradient: pw.LinearGradient(
-                      colors: [_accentColor, _accentDark],
-                    ),
-                    shape: pw.BoxShape.circle,
-                  ),
-                  child: pw.Center(
-                    child: pw.Text(
-                      '📍', // gps/location pin emoji
-                      style: const pw.TextStyle(
-                        fontSize: 14,
-                        color: PdfColors.white,
-                      ),
-                    ),
-                  ),
-                ),
-                pw.SizedBox(width: 10),
-                pw.Column(
-                  crossAxisAlignment: pw.CrossAxisAlignment.start,
-                  children: [
-                    pw.Text(
-                      'GPS Tracker App',
-                      style: pw.TextStyle(
-                        fontSize: 11,
-                        fontWeight: pw.FontWeight.bold,
-                        color: _darkGray,
-                      ),
-                    ),
-                    pw.Text(
-                      'Real-time vehicle monitoring',
-                      style: const pw.TextStyle(
-                        fontSize: 8,
-                        color: PdfColors.grey600,
-                      ),
-                    ),
-                  ],
-                ),
-              ],
-            ),
-            pw.Container(
-              padding: const pw.EdgeInsets.symmetric(horizontal: 12, vertical: 6),
-              decoration: pw.BoxDecoration(
-                color: _cardBg,
-                borderRadius: const pw.BorderRadius.all(pw.Radius.circular(12)),
-                border: pw.Border.all(color: _lightGray, width: 1),
-              ),
-              child: pw.Row(
-                children: [
-                  pw.Text(
-                    '📅', // calendar emoji
-                    style: const pw.TextStyle(fontSize: 10),
-                  ),
-                  pw.SizedBox(width: 6),
-                  pw.Text(
-                    '${t.generatedOn} ${dateFormat.format(now)}',
-                    style: const pw.TextStyle(
-                      fontSize: 8,
-                      color: PdfColors.grey600,
-                    ),
-                    textDirection: textDirection,
-                  ),
-                ],
-              ),
-            ),
-          ],
+          ),
+          textDirection: textDirection,
+        ),
+        pw.SizedBox(height: 6),
+        pw.Text(
+          'GPS Tracker App',
+          style: pw.TextStyle(
+            fontSize: 10,
+            fontWeight: pw.FontWeight.bold,
+            color: _accentColor.flatten(),
+          ),
         ),
       ],
     );
@@ -977,131 +387,4 @@
       return '${duration.inMinutes}min';
     }
   }
-
-  /// Builds an icon widget using custom drawn shapes
-  static pw.Widget _buildIcon(String iconType, PdfColor color, double size) {
-    return pw.CustomPaint(
-      size: PdfPoint(size, size),
-      painter: (PdfGraphics canvas, PdfPoint pdfSize) {
-        canvas
-          ..setStrokeColor(PdfColors.white)
-          ..setFillColor(PdfColors.white)
-          ..setLineWidth(2);
-
-        switch (iconType) {
-          case 'distance':
-            // Draw route/path icon (wavy line)
-            canvas
-              ..moveTo(pdfSize.x * 0.2, pdfSize.y * 0.3)
-              ..lineTo(pdfSize.x * 0.4, pdfSize.y * 0.5)
-              ..lineTo(pdfSize.x * 0.6, pdfSize.y * 0.4)
-              ..lineTo(pdfSize.x * 0.8, pdfSize.y * 0.6)
-              ..strokePath();
-            // Add arrow
-            canvas
-              ..moveTo(pdfSize.x * 0.8, pdfSize.y * 0.6)
-              ..lineTo(pdfSize.x * 0.7, pdfSize.y * 0.55)
-              ..moveTo(pdfSize.x * 0.8, pdfSize.y * 0.6)
-              ..lineTo(pdfSize.x * 0.75, pdfSize.y * 0.68)
-              ..strokePath();
-            break;
-
-          case 'speed':
-            // Draw speedometer icon (arc with needle)
-            final centerX = pdfSize.x * 0.5;
-            final centerY = pdfSize.y * 0.6;
-            final radius = pdfSize.x * 0.35;
-            // Arc
-            for (var i = 0.7; i <= 2.3; i += 0.1) {
-              final x = centerX + radius * 0.8 * cos(i * pi);
-              final y = centerY + radius * 0.8 * sin(i * pi);
-              if (i == 0.7) {
-                canvas.moveTo(x, y);
-              } else {
-                canvas.lineTo(x, y);
-              }
-            }
-            canvas.strokePath();
-            // Needle
-            canvas
-              ..moveTo(centerX, centerY)
-              ..lineTo(centerX + radius * 0.6, centerY - radius * 0.3)
-              ..strokePath();
-            break;
-
-          case 'max':
-            // Draw upward arrow
-            canvas
-              ..moveTo(pdfSize.x * 0.5, pdfSize.y * 0.2)
-              ..lineTo(pdfSize.x * 0.3, pdfSize.y * 0.4)
-              ..moveTo(pdfSize.x * 0.5, pdfSize.y * 0.2)
-              ..lineTo(pdfSize.x * 0.7, pdfSize.y * 0.4)
-              ..moveTo(pdfSize.x * 0.5, pdfSize.y * 0.2)
-              ..lineTo(pdfSize.x * 0.5, pdfSize.y * 0.8)
-              ..setLineWidth(2.5)
-              ..strokePath();
-            break;
-
-          case 'trips':
-            // Draw car icon (simplified)
-            canvas
-              // Car body
-              ..moveTo(pdfSize.x * 0.2, pdfSize.y * 0.5)
-              ..lineTo(pdfSize.x * 0.3, pdfSize.y * 0.3)
-              ..lineTo(pdfSize.x * 0.7, pdfSize.y * 0.3)
-              ..lineTo(pdfSize.x * 0.8, pdfSize.y * 0.5)
-              ..lineTo(pdfSize.x * 0.8, pdfSize.y * 0.7)
-              ..lineTo(pdfSize.x * 0.2, pdfSize.y * 0.7)
-              ..lineTo(pdfSize.x * 0.2, pdfSize.y * 0.5)
-              ..strokePath();
-            // Wheels
-            canvas.drawEllipse(pdfSize.x * 0.3, pdfSize.y * 0.75, pdfSize.x * 0.08, pdfSize.y * 0.08);
-            canvas.drawEllipse(pdfSize.x * 0.7, pdfSize.y * 0.75, pdfSize.x * 0.08, pdfSize.y * 0.08);
-            canvas.strokePath();
-            break;
-
-          case 'fuel':
-            // Draw fuel pump icon
-            canvas
-              ..drawRect(pdfSize.x * 0.3, pdfSize.y * 0.3, pdfSize.x * 0.4, pdfSize.y * 0.5)
-              ..strokePath()
-              ..moveTo(pdfSize.x * 0.5, pdfSize.y * 0.45)
-              ..lineTo(pdfSize.x * 0.7, pdfSize.y * 0.45)
-              ..lineTo(pdfSize.x * 0.7, pdfSize.y * 0.3)
-              ..strokePath();
-            break;
-
-          case 'start':
-            // Draw play/start triangle
-            canvas
-              ..moveTo(pdfSize.x * 0.3, pdfSize.y * 0.2)
-              ..lineTo(pdfSize.x * 0.3, pdfSize.y * 0.8)
-              ..lineTo(pdfSize.x * 0.75, pdfSize.y * 0.5)
-              ..lineTo(pdfSize.x * 0.3, pdfSize.y * 0.2)
-              ..fillPath();
-            break;
-
-          case 'duration':
-            // Draw clock icon
-            canvas.drawEllipse(pdfSize.x * 0.5, pdfSize.y * 0.5, pdfSize.x * 0.4, pdfSize.y * 0.4);
-            canvas.strokePath();
-            // Clock hands
-            canvas
-              ..moveTo(pdfSize.x * 0.5, pdfSize.y * 0.5)
-              ..lineTo(pdfSize.x * 0.5, pdfSize.y * 0.25)
-              ..moveTo(pdfSize.x * 0.5, pdfSize.y * 0.5)
-              ..lineTo(pdfSize.x * 0.7, pdfSize.y * 0.5)
-              ..strokePath();
-            break;
-
-          case 'end':
-            // Draw stop square
-            canvas
-              ..drawRect(pdfSize.x * 0.25, pdfSize.y * 0.25, pdfSize.x * 0.5, pdfSize.y * 0.5)
-              ..fillPath();
-            break;
-        }
-      },
-    );
-  }
 }