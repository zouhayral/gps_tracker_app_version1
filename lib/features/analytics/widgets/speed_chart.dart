import 'package:fl_chart/fl_chart.dart';
import 'package:flutter/material.dart';
import 'package:intl/intl.dart';

import 'package:my_app_gps/l10n/app_localizations.dart';

/// A line chart widget for visualizing speed variations over time.
///
/// Displays speed data as a smooth curved line with gradient fill,
/// interactive tooltips, and responsive axis scaling.
class SpeedChart extends StatefulWidget {
  /// Creates a [SpeedChart] widget.
  ///
  /// The [speedData] and [timestamps] lists must have the same length.
  const SpeedChart({
    required this.speedData,
    required this.timestamps,
    this.lineColor,
    this.height = 200,
    super.key,
  });

  /// List of speed values in km/h.
  final List<double> speedData;

  /// List of timestamps corresponding to each speed value.
  final List<DateTime> timestamps;

  /// Color for the line and gradient. Defaults to theme primary color.
  final Color? lineColor;

  /// Height of the chart. Defaults to 200.
  final double height;

  @override
  State<SpeedChart> createState() => _SpeedChartState();
}

class _SpeedChartState extends State<SpeedChart> {
  int? touchedIndex;

  @override
  Widget build(BuildContext context) {
    final t = AppLocalizations.of(context)!;
    final colorScheme = Theme.of(context).colorScheme;
    final effectiveLineColor = widget.lineColor ?? colorScheme.primary;

    // Handle empty data
    if (widget.speedData.isEmpty || widget.timestamps.isEmpty) {
      return SizedBox(
        height: widget.height,
        child: Center(
          child: Text(
            t.noData,
            style: Theme.of(context).textTheme.bodyLarge?.copyWith(
                  color: Colors.grey[600],
                ),
          ),
        ),
      );
    }

    // Validate data length
    if (widget.speedData.length != widget.timestamps.length) {
      return SizedBox(
        height: widget.height,
        child: Center(
          child: Text(
            'Error: invalid data',
            style: Theme.of(context).textTheme.bodyLarge?.copyWith(
                  color: Colors.red,
                ),
          ),
        ),
      );
    }

    return SizedBox(
      height: widget.height,
      child: Padding(
        padding: const EdgeInsets.only(right: 16, top: 16, bottom: 8),
        child: LineChart(
          _buildChartData(effectiveLineColor, t),
          duration: const Duration(milliseconds: 800),
          curve: Curves.easeInOut,
        ),
      ),
    );
  }

  LineChartData _buildChartData(Color lineColor, AppLocalizations t) {
    // Calculate min/max for Y axis
    final maxSpeed = widget.speedData.reduce((a, b) => a > b ? a : b);
    final minSpeed = widget.speedData.reduce((a, b) => a < b ? a : b);
    final speedRange = maxSpeed - minSpeed;
    
    // Add padding to Y axis range (10% on each side)
    final yMin = (minSpeed - speedRange * 0.1).clamp(0.0, double.infinity);
    final yMax = maxSpeed + speedRange * 0.1;

    return LineChartData(
      lineTouchData: _buildTouchData(lineColor),
      gridData: _buildGridData(),
      titlesData: _buildTitlesData(t),
      borderData: FlBorderData(
        show: true,
        border: Border(
          bottom: BorderSide(color: Colors.grey[300]!),
          left: BorderSide(color: Colors.grey[300]!),
        ),
      ),
      minX: 0,
      maxX: (widget.speedData.length - 1).toDouble(),
      minY: yMin,
      maxY: yMax,
      lineBarsData: [
        LineChartBarData(
          spots: _buildSpots(),
          isCurved: true,
          color: lineColor,
          barWidth: 3,
          isStrokeCapRound: true,
          dotData: FlDotData(
            getDotPainter: (spot, percent, barData, index) {
              return FlDotCirclePainter(
                radius: index == touchedIndex ? 6 : 3,
                color: Colors.white,
                strokeWidth: 2,
                strokeColor: lineColor,
              );
            },
          ),
          belowBarData: BarAreaData(
            show: true,
            gradient: LinearGradient(
              colors: [
<<<<<<< HEAD
                lineColor.withValues(alpha: 0.3),
                lineColor.withValues(alpha: 0),
=======
                lineColor.withOpacity(0.3),
                lineColor.withOpacity(0),
>>>>>>> 7a4b2d91
              ],
              begin: Alignment.topCenter,
              end: Alignment.bottomCenter,
            ),
          ),
        ),
      ],
    );
  }

  List<FlSpot> _buildSpots() {
    return List.generate(
      widget.speedData.length,
      (index) => FlSpot(index.toDouble(), widget.speedData[index]),
    );
  }

  LineTouchData _buildTouchData(Color lineColor) {
    return LineTouchData(
      touchCallback: (FlTouchEvent event, LineTouchResponse? touchResponse) {
        setState(() {
          if (touchResponse?.lineBarSpots != null &&
              touchResponse!.lineBarSpots!.isNotEmpty) {
            touchedIndex = touchResponse.lineBarSpots!.first.spotIndex;
          } else {
            touchedIndex = null;
          }
        });
      },
      touchTooltipData: LineTouchTooltipData(
        getTooltipColor: (touchedSpot) => lineColor.withValues(alpha: 0.9),
        tooltipRoundedRadius: 8,
        tooltipPadding: const EdgeInsets.all(8),
        tooltipMargin: 8,
        getTooltipItems: (List<LineBarSpot> touchedSpots) {
          return touchedSpots.map((LineBarSpot touchedSpot) {
            final index = touchedSpot.spotIndex;
            if (index >= widget.timestamps.length) return null;

            final timestamp = widget.timestamps[index];
            final speed = touchedSpot.y;
            final timeStr = _formatTooltipTime(timestamp);

            return LineTooltipItem(
              '$timeStr\n${speed.toStringAsFixed(1)} km/h',
              const TextStyle(
                color: Colors.white,
                fontWeight: FontWeight.bold,
                fontSize: 12,
              ),
            );
          }).toList();
        },
      ),
    );
  }

  FlGridData _buildGridData() {
    return FlGridData(
<<<<<<< HEAD
=======
      drawVerticalLine: true,
>>>>>>> 7a4b2d91
      horizontalInterval: _calculateHorizontalInterval(),
      verticalInterval: _calculateVerticalInterval(),
      getDrawingHorizontalLine: (value) {
        return FlLine(
          color: Colors.grey[300],
          strokeWidth: 1,
          dashArray: [5, 5],
        );
      },
      getDrawingVerticalLine: (value) {
        return FlLine(
          color: Colors.grey[300],
          strokeWidth: 1,
          dashArray: [5, 5],
        );
      },
    );
  }

  FlTitlesData _buildTitlesData(AppLocalizations t) {
    return FlTitlesData(
      bottomTitles: AxisTitles(
        axisNameWidget: Text(
          t.time,
          style: Theme.of(context).textTheme.bodySmall?.copyWith(
                fontWeight: FontWeight.w500,
              ),
        ),
        axisNameSize: 24,
        sideTitles: SideTitles(
          showTitles: true,
          reservedSize: 32,
          interval: _calculateBottomTitleInterval(),
          getTitlesWidget: (value, meta) {
            final index = value.toInt();
            if (index < 0 || index >= widget.timestamps.length) {
              return const SizedBox.shrink();
            }
            return Padding(
              padding: const EdgeInsets.only(top: 8),
              child: Text(
                _formatBottomAxisLabel(widget.timestamps[index]),
                style: Theme.of(context).textTheme.bodySmall?.copyWith(
                      fontSize: 10,
                    ),
                textAlign: TextAlign.center,
              ),
            );
          },
        ),
      ),
      leftTitles: AxisTitles(
        axisNameWidget: Text(
          t.speed,
          style: Theme.of(context).textTheme.bodySmall?.copyWith(
                fontWeight: FontWeight.w500,
              ),
        ),
        axisNameSize: 60,
        sideTitles: SideTitles(
          showTitles: true,
          reservedSize: 44,
          interval: _calculateHorizontalInterval(),
          getTitlesWidget: (value, meta) {
            return Text(
              value.toStringAsFixed(0),
              style: Theme.of(context).textTheme.bodySmall?.copyWith(
                    fontSize: 10,
                  ),
              textAlign: TextAlign.right,
            );
          },
        ),
      ),
      topTitles: const AxisTitles(
        
      ),
      rightTitles: const AxisTitles(
        
      ),
    );
  }

  String _formatBottomAxisLabel(DateTime timestamp) {
    final dataRange = widget.timestamps.last.difference(widget.timestamps.first);

    if (dataRange.inDays < 2) {
      // Daily view: show hours
      return DateFormat('HH:mm').format(timestamp);
    } else if (dataRange.inDays <= 7) {
      // Weekly view: show day/month
      return DateFormat('dd/MM').format(timestamp);
    } else {
      // Monthly view: show day/month
      return DateFormat('dd/MM').format(timestamp);
    }
  }

  String _formatTooltipTime(DateTime timestamp) {
    final dataRange = widget.timestamps.last.difference(widget.timestamps.first);

    if (dataRange.inDays < 2) {
      // Daily view: show full time
      return DateFormat('HH:mm:ss').format(timestamp);
    } else {
      // Weekly/Monthly view: show date and time
      return DateFormat('dd/MM HH:mm').format(timestamp);
    }
  }

  double _calculateHorizontalInterval() {
    final maxSpeed = widget.speedData.reduce((a, b) => a > b ? a : b);
    final minSpeed = widget.speedData.reduce((a, b) => a < b ? a : b);
    final range = maxSpeed - minSpeed;

    // Aim for about 5 horizontal lines
    if (range <= 20) return 5;
    if (range <= 50) return 10;
    if (range <= 100) return 20;
    return 50;
  }

  double _calculateVerticalInterval() {
    final dataCount = widget.speedData.length;

    // Show fewer labels if we have many data points
    if (dataCount <= 10) return 1;
    if (dataCount <= 20) return 2;
    if (dataCount <= 50) return 5;
    return 10;
  }

  double _calculateBottomTitleInterval() {
    final dataCount = widget.speedData.length;

    // Show fewer labels if we have many data points
    if (dataCount <= 10) return 1;
    if (dataCount <= 20) return 2;
    if (dataCount <= 50) return 5;
    if (dataCount <= 100) return 10;
    return 20;
  }
}<|MERGE_RESOLUTION|>--- conflicted
+++ resolved
@@ -134,13 +134,8 @@
             show: true,
             gradient: LinearGradient(
               colors: [
-<<<<<<< HEAD
-                lineColor.withValues(alpha: 0.3),
-                lineColor.withValues(alpha: 0),
-=======
                 lineColor.withOpacity(0.3),
                 lineColor.withOpacity(0),
->>>>>>> 7a4b2d91
               ],
               begin: Alignment.topCenter,
               end: Alignment.bottomCenter,
@@ -171,7 +166,7 @@
         });
       },
       touchTooltipData: LineTouchTooltipData(
-        getTooltipColor: (touchedSpot) => lineColor.withValues(alpha: 0.9),
+        getTooltipColor: (touchedSpot) => lineColor.withOpacity(0.9),
         tooltipRoundedRadius: 8,
         tooltipPadding: const EdgeInsets.all(8),
         tooltipMargin: 8,
@@ -200,10 +195,7 @@
 
   FlGridData _buildGridData() {
     return FlGridData(
-<<<<<<< HEAD
-=======
       drawVerticalLine: true,
->>>>>>> 7a4b2d91
       horizontalInterval: _calculateHorizontalInterval(),
       verticalInterval: _calculateVerticalInterval(),
       getDrawingHorizontalLine: (value) {
