import 'package:flutter/material.dart';
import 'package:flutter/services.dart';

/// Instant-response info sheet: reacts to drag updates immediately and snaps on release.
///
/// This bottom sheet provides:
/// - Smooth drag gestures with instant feedback
/// - Snap-to-position behavior (collapsed 5% or expanded 45%)
/// - Tap to toggle between states
/// - Velocity-based fling detection
/// - Haptic feedback for state changes
/// - Adaptive sizing with safe overflow handling
///
/// The sheet uses a custom gesture detector instead of DraggableScrollableSheet
/// for more responsive user interaction.
class MapBottomSheet extends StatefulWidget {
  const MapBottomSheet({
    required this.child,
    this.initialFraction = 0.45,
    this.minFraction = 0.05,
    this.maxFraction = 0.45,
    this.expandedColor = const Color(0xFF2196F3),
    this.collapsedColor = const Color(0xFFBDBDBD),
    this.borderColor = const Color(0xFFA6CD27),
    super.key,
  });

  /// The content to display inside the bottom sheet
  final Widget child;

  /// Initial height fraction (0.0 to 1.0) when sheet appears
  final double initialFraction;

  /// Minimum height fraction when collapsed (default: 0.05 = 5%)
  final double minFraction;

  /// Maximum height fraction when expanded (default: 0.45 = 45%)
  final double maxFraction;

  /// Color of the drag handle when expanded
  final Color expandedColor;

  /// Color of the drag handle when collapsed
  final Color collapsedColor;

  /// Color of the sheet border
  final Color borderColor;

  @override
  State<MapBottomSheet> createState() => MapBottomSheetState();
}

class MapBottomSheetState extends State<MapBottomSheet>
    with SingleTickerProviderStateMixin {
  late final ValueNotifier<double> _fractionNotifier;
  double _dragStart = 0;
  double _startFraction = 0;
  bool _isDragging = false;
  Duration _animDuration = const Duration(milliseconds: 200);
  Curve _animCurve = Curves.easeOutCubic;

  @override
  void initState() {
    super.initState();
    _fractionNotifier = ValueNotifier<double>(
      widget.initialFraction.clamp(
        widget.minFraction,
        widget.maxFraction,
      ),
    );
  }

  @override
  void dispose() {
    _fractionNotifier.dispose();
    super.dispose();
  }

  /// Programmatically expand the sheet to maximum height with spring animation
  void expand() {
    _animDuration = const Duration(milliseconds: 500);
    _animCurve = Curves.easeInOutCubic;
    HapticFeedback.selectionClick();
    _fractionNotifier.value = widget.maxFraction;
  }

  /// Programmatically collapse the sheet to minimum height with spring animation
  void collapse() {
    _animDuration = const Duration(milliseconds: 500);
    _animCurve = Curves.easeInOutCubic;
    HapticFeedback.selectionClick();
    _fractionNotifier.value = widget.minFraction;
  }

  /// Check if the sheet is currently expanded
  bool get isExpanded => _fractionNotifier.value >= (widget.minFraction + widget.maxFraction) / 2;

  /// Check if the sheet is currently collapsed
  bool get isCollapsed => !isExpanded;

  void _onDragStart(DragStartDetails d) {
    _dragStart = d.globalPosition.dy;
<<<<<<< HEAD
    _startFraction = _fractionNotifier.value;
    _isDragging = true;
=======
    _startFraction = _fraction;
    setState(() => _isDragging = true);
>>>>>>> 7a4b2d91
    // Instant reaction while dragging - no animation delay
    _animDuration = Duration.zero;
  }

  void _onDragUpdate(DragUpdateDetails d) {
    if (!_isDragging) return;
    final delta = _dragStart - d.globalPosition.dy;
    final height = MediaQuery.of(context).size.height;
    final newFraction = (_startFraction + delta / height).clamp(
      widget.minFraction,
      widget.maxFraction,
    );
    // Direct value update - no setState, no full rebuild
    _fractionNotifier.value = newFraction;
  }

  void _onDragEnd(DragEndDetails d) {
    final velocity = d.primaryVelocity ?? 0;

    double target;
    // Velocity-based fling detection
    if (velocity < -300) {
      // Fast downward swipe -> expand
      target = widget.maxFraction;
    } else if (velocity > 300) {
      // Fast upward swipe -> collapse
      target = widget.minFraction;
    } else {
      // Slow drag -> snap to nearest state
      final midpoint = (widget.minFraction + widget.maxFraction) / 2;
      target = (_fractionNotifier.value < midpoint) ? widget.minFraction : widget.maxFraction;
    }

    HapticFeedback.selectionClick();
    // Smooth settle after drag ends
<<<<<<< HEAD
    _animDuration = const Duration(milliseconds: 220);
    _animCurve = Curves.easeOutCubic;
    _fractionNotifier.value = target;
=======
    _animDuration = const Duration(milliseconds: 450);
    _animCurve = Curves.easeInOutCubic;
    setState(() {
      _isDragging = false;
      _fraction = target;
    });
>>>>>>> 7a4b2d91
  }

  void _onTap() {
    final midpoint = (widget.minFraction + widget.maxFraction) / 2;
    final target = (_fractionNotifier.value < midpoint) ? widget.maxFraction : widget.minFraction;
    HapticFeedback.selectionClick();
<<<<<<< HEAD
    _animDuration = const Duration(milliseconds: 260);
    _animCurve = Curves.easeOutBack;
    _fractionNotifier.value = target;
=======
    _animDuration = const Duration(milliseconds: 500);
    _animCurve = Curves.easeInOutCubic;
    setState(() => _fraction = target);
>>>>>>> 7a4b2d91
  }

  @override
  Widget build(BuildContext context) {
    final screenHeight = MediaQuery.of(context).size.height;
<<<<<<< HEAD
    final midpoint = (widget.minFraction + widget.maxFraction) / 2;
=======
    final isCollapsed = _fraction <= widget.minFraction + 0.01; // Almost fully collapsed
    final isFullyExpanded = _fraction >= widget.maxFraction - 0.01; // Almost fully expanded
    
    // Only show decorations when NOT dragging and fully expanded (not during any transition)
    final showDecorations = !_isDragging && isFullyExpanded;
>>>>>>> 7a4b2d91

    return Align(
      alignment: Alignment.bottomCenter,
      child: Padding(
        padding: const EdgeInsets.only(bottom: 90), // Add padding for floating bottom nav bar
        child: GestureDetector(
        onVerticalDragStart: _onDragStart,
        onVerticalDragUpdate: _onDragUpdate,
        onVerticalDragEnd: _onDragEnd,
        onTap: _onTap,
        behavior: HitTestBehavior.translucent,
<<<<<<< HEAD
        child: ValueListenableBuilder<double>(
          valueListenable: _fractionNotifier,
          builder: (context, fraction, child) {
            final isExpanded = fraction > midpoint;

            return AnimatedContainer(
              duration: _animDuration,
              curve: _animCurve,
              height: screenHeight * fraction,
              decoration: BoxDecoration(
                color: Colors.white,
                borderRadius: const BorderRadius.vertical(top: Radius.circular(24)),
                border: Border.all(color: widget.borderColor, width: 2),
                boxShadow: [
                  BoxShadow(
                    color: Colors.black.withValues(alpha: 0.15),
                    blurRadius: 10,
                    offset: const Offset(0, -3),
=======
        child: AnimatedContainer(
          duration: _animDuration,
          curve: _animCurve,
          height: screenHeight * _fraction,
          decoration: BoxDecoration(
            color: isCollapsed ? Colors.transparent : Colors.white,
            borderRadius: const BorderRadius.vertical(top: Radius.circular(24)),
            // CRITICAL FIX: Always provide border (even if transparent) to prevent interpolation
            border: showDecorations
                ? Border.all(color: widget.borderColor, width: 2)
                : Border.all(color: Colors.transparent, width: 0), // Use transparent instead of null
            // CRITICAL FIX: Always provide empty shadow array instead of null
            // to prevent interpolation issues during AnimatedContainer transitions
            // Switching between null and [shadow] caused negative blur radius errors
            boxShadow: showDecorations
                ? [
                    BoxShadow(
                      color: Colors.black.withValues(alpha: 0.15),
                      blurRadius: 10.0,
                      offset: const Offset(0, -3),
                      spreadRadius: 0.0,
                    ),
                  ]
                : const [], // Use empty array instead of null
          ),
          child: LayoutBuilder(
            builder: (context, constraints) {
              final available = constraints.biggest.height.clamp(0.0, double.infinity);
              // Adapt the grab handle size/margins to avoid overflow on tiny heights
              // Ensure all values are positive and reasonable
              final handleHeight = (available * 0.15).clamp(0.0, double.infinity);
              final safeHandleHeight = handleHeight.clamp(4.0, 8.0);
              final handleVMargin = (available * 0.10).clamp(6.0, 12.0);

              // When collapsed, show only the drag handle
              if (isCollapsed) {
                return Column(
                  children: [
                    SizedBox(height: handleVMargin),
                    // Drag handle only when collapsed
                    AnimatedContainer(
                      duration: const Duration(milliseconds: 200),
                      width: 56,
                      height: safeHandleHeight,
                      decoration: BoxDecoration(
                        color: widget.collapsedColor,
                        borderRadius: BorderRadius.circular(40),
                      ),
                    ),
                  ],
                );
              }

              // When expanded, show handle + content
              return Column(
                children: [
                  SizedBox(height: handleVMargin),
                  // Drag handle when expanded
                  AnimatedContainer(
                    duration: const Duration(milliseconds: 200),
                    width: 56,
                    height: safeHandleHeight,
                    decoration: BoxDecoration(
                      color: widget.expandedColor,
                      borderRadius: BorderRadius.circular(40),
                    ),
                  ),
                  SizedBox(height: handleVMargin),
                  // Content area - visible only when expanded
                  Expanded(
                    child: ClipRect(
                      child: SingleChildScrollView(
                        physics: const ClampingScrollPhysics(),
                        padding: EdgeInsets.zero,
                        child: widget.child,
                      ),
                    ),
>>>>>>> 7a4b2d91
                  ),
                ],
              ),
              child: LayoutBuilder(
                builder: (context, constraints) {
                  final available = constraints.biggest.height;
                  // Adapt the grab handle size/margins to avoid overflow on tiny heights
                  final handleHeight = available.clamp(0, double.infinity) * 0.15;
                  final safeHandleHeight = handleHeight.clamp(2.0, 8.0);
                  final handleVMargin = (available * 0.10).clamp(4.0, 10.0);

                  return Column(
                    children: [
                      SizedBox(height: handleVMargin),
                      // Drag handle that changes color based on state
                      AnimatedContainer(
                        duration: const Duration(milliseconds: 200),
                        width: 56,
                        height: safeHandleHeight,
                        decoration: BoxDecoration(
                          color: isExpanded
                              ? widget.expandedColor
                              : widget.collapsedColor,
                          borderRadius: BorderRadius.circular(40),
                        ),
                      ),
                      SizedBox(height: handleVMargin),
                      // Ensure content never overflows: make it scrollable when space is tight
                      Expanded(
                        child: ClipRect(
                          child: SingleChildScrollView(
                            physics: const ClampingScrollPhysics(),
                            padding: EdgeInsets.zero,
                            child: widget.child,
                          ),
                        ),
                      ),
                    ],
                  );
                },
              ),
            );
          },
        ),
        ), // Close Padding
      ),
    );
  }
}<|MERGE_RESOLUTION|>--- conflicted
+++ resolved
@@ -52,7 +52,7 @@
 
 class MapBottomSheetState extends State<MapBottomSheet>
     with SingleTickerProviderStateMixin {
-  late final ValueNotifier<double> _fractionNotifier;
+  late double _fraction;
   double _dragStart = 0;
   double _startFraction = 0;
   bool _isDragging = false;
@@ -62,18 +62,10 @@
   @override
   void initState() {
     super.initState();
-    _fractionNotifier = ValueNotifier<double>(
-      widget.initialFraction.clamp(
-        widget.minFraction,
-        widget.maxFraction,
-      ),
+    _fraction = widget.initialFraction.clamp(
+      widget.minFraction,
+      widget.maxFraction,
     );
-  }
-
-  @override
-  void dispose() {
-    _fractionNotifier.dispose();
-    super.dispose();
   }
 
   /// Programmatically expand the sheet to maximum height with spring animation
@@ -81,7 +73,7 @@
     _animDuration = const Duration(milliseconds: 500);
     _animCurve = Curves.easeInOutCubic;
     HapticFeedback.selectionClick();
-    _fractionNotifier.value = widget.maxFraction;
+    setState(() => _fraction = widget.maxFraction);
   }
 
   /// Programmatically collapse the sheet to minimum height with spring animation
@@ -89,24 +81,19 @@
     _animDuration = const Duration(milliseconds: 500);
     _animCurve = Curves.easeInOutCubic;
     HapticFeedback.selectionClick();
-    _fractionNotifier.value = widget.minFraction;
+    setState(() => _fraction = widget.minFraction);
   }
 
   /// Check if the sheet is currently expanded
-  bool get isExpanded => _fractionNotifier.value >= (widget.minFraction + widget.maxFraction) / 2;
+  bool get isExpanded => _fraction >= (widget.minFraction + widget.maxFraction) / 2;
 
   /// Check if the sheet is currently collapsed
   bool get isCollapsed => !isExpanded;
 
   void _onDragStart(DragStartDetails d) {
     _dragStart = d.globalPosition.dy;
-<<<<<<< HEAD
-    _startFraction = _fractionNotifier.value;
-    _isDragging = true;
-=======
     _startFraction = _fraction;
     setState(() => _isDragging = true);
->>>>>>> 7a4b2d91
     // Instant reaction while dragging - no animation delay
     _animDuration = Duration.zero;
   }
@@ -119,8 +106,7 @@
       widget.minFraction,
       widget.maxFraction,
     );
-    // Direct value update - no setState, no full rebuild
-    _fractionNotifier.value = newFraction;
+    setState(() => _fraction = newFraction);
   }
 
   void _onDragEnd(DragEndDetails d) {
@@ -137,52 +123,36 @@
     } else {
       // Slow drag -> snap to nearest state
       final midpoint = (widget.minFraction + widget.maxFraction) / 2;
-      target = (_fractionNotifier.value < midpoint) ? widget.minFraction : widget.maxFraction;
+      target = (_fraction < midpoint) ? widget.minFraction : widget.maxFraction;
     }
 
     HapticFeedback.selectionClick();
     // Smooth settle after drag ends
-<<<<<<< HEAD
-    _animDuration = const Duration(milliseconds: 220);
-    _animCurve = Curves.easeOutCubic;
-    _fractionNotifier.value = target;
-=======
     _animDuration = const Duration(milliseconds: 450);
     _animCurve = Curves.easeInOutCubic;
     setState(() {
       _isDragging = false;
       _fraction = target;
     });
->>>>>>> 7a4b2d91
   }
 
   void _onTap() {
     final midpoint = (widget.minFraction + widget.maxFraction) / 2;
-    final target = (_fractionNotifier.value < midpoint) ? widget.maxFraction : widget.minFraction;
-    HapticFeedback.selectionClick();
-<<<<<<< HEAD
-    _animDuration = const Duration(milliseconds: 260);
-    _animCurve = Curves.easeOutBack;
-    _fractionNotifier.value = target;
-=======
+    final target = (_fraction < midpoint) ? widget.maxFraction : widget.minFraction;
+    HapticFeedback.selectionClick();
     _animDuration = const Duration(milliseconds: 500);
     _animCurve = Curves.easeInOutCubic;
     setState(() => _fraction = target);
->>>>>>> 7a4b2d91
   }
 
   @override
   Widget build(BuildContext context) {
     final screenHeight = MediaQuery.of(context).size.height;
-<<<<<<< HEAD
-    final midpoint = (widget.minFraction + widget.maxFraction) / 2;
-=======
     final isCollapsed = _fraction <= widget.minFraction + 0.01; // Almost fully collapsed
     final isFullyExpanded = _fraction >= widget.maxFraction - 0.01; // Almost fully expanded
     
     // Only show decorations when NOT dragging and fully expanded (not during any transition)
     final showDecorations = !_isDragging && isFullyExpanded;
->>>>>>> 7a4b2d91
 
     return Align(
       alignment: Alignment.bottomCenter,
@@ -194,26 +164,6 @@
         onVerticalDragEnd: _onDragEnd,
         onTap: _onTap,
         behavior: HitTestBehavior.translucent,
-<<<<<<< HEAD
-        child: ValueListenableBuilder<double>(
-          valueListenable: _fractionNotifier,
-          builder: (context, fraction, child) {
-            final isExpanded = fraction > midpoint;
-
-            return AnimatedContainer(
-              duration: _animDuration,
-              curve: _animCurve,
-              height: screenHeight * fraction,
-              decoration: BoxDecoration(
-                color: Colors.white,
-                borderRadius: const BorderRadius.vertical(top: Radius.circular(24)),
-                border: Border.all(color: widget.borderColor, width: 2),
-                boxShadow: [
-                  BoxShadow(
-                    color: Colors.black.withValues(alpha: 0.15),
-                    blurRadius: 10,
-                    offset: const Offset(0, -3),
-=======
         child: AnimatedContainer(
           duration: _animDuration,
           curve: _animCurve,
@@ -291,50 +241,11 @@
                         child: widget.child,
                       ),
                     ),
->>>>>>> 7a4b2d91
                   ),
                 ],
-              ),
-              child: LayoutBuilder(
-                builder: (context, constraints) {
-                  final available = constraints.biggest.height;
-                  // Adapt the grab handle size/margins to avoid overflow on tiny heights
-                  final handleHeight = available.clamp(0, double.infinity) * 0.15;
-                  final safeHandleHeight = handleHeight.clamp(2.0, 8.0);
-                  final handleVMargin = (available * 0.10).clamp(4.0, 10.0);
-
-                  return Column(
-                    children: [
-                      SizedBox(height: handleVMargin),
-                      // Drag handle that changes color based on state
-                      AnimatedContainer(
-                        duration: const Duration(milliseconds: 200),
-                        width: 56,
-                        height: safeHandleHeight,
-                        decoration: BoxDecoration(
-                          color: isExpanded
-                              ? widget.expandedColor
-                              : widget.collapsedColor,
-                          borderRadius: BorderRadius.circular(40),
-                        ),
-                      ),
-                      SizedBox(height: handleVMargin),
-                      // Ensure content never overflows: make it scrollable when space is tight
-                      Expanded(
-                        child: ClipRect(
-                          child: SingleChildScrollView(
-                            physics: const ClampingScrollPhysics(),
-                            padding: EdgeInsets.zero,
-                            child: widget.child,
-                          ),
-                        ),
-                      ),
-                    ],
-                  );
-                },
-              ),
-            );
-          },
+              );
+            },
+          ),
         ),
         ), // Close Padding
       ),
