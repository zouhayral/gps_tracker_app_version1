import 'dart:convert';


import 'package:flutter/foundation.dart';
import 'package:latlong2/latlong.dart';

/// Domain model representing a geofence for location-based monitoring.
/// Converts between:
///   • REST/WebSocket JSON
///   • ObjectBox GeofenceEntity
///   • UI-friendly data (validation, formatted display)
@immutable
class Geofence {
  final String id;
  final String userId;
  final String name;
  final String type; // 'circle' or 'polygon'
  final bool enabled;
  final double? centerLat; // For circles
  final double? centerLng; // For circles
  final double? radius; // Meters, for circles
  final List<LatLng>? vertices; // For polygons
  final List<String> monitoredDevices; // Device IDs
  final bool onEnter; // Trigger on entry
  final bool onExit; // Trigger on exit
  final int? dwellMs; // Optional dwell time in milliseconds
  final String notificationType; // 'local' | 'push' | 'both'
  final DateTime createdAt;
  final DateTime updatedAt;
  final String syncStatus; // 'synced' | 'pending' | 'conflict'
  final int version; // For conflict resolution

  const Geofence({
    required this.id,
    required this.userId,
    required this.name,
    required this.type,
    required this.enabled,
    required this.createdAt, required this.updatedAt, this.centerLat,
    this.centerLng,
    this.radius,
    this.vertices,
    this.monitoredDevices = const [],
    this.onEnter = true,
    this.onExit = true,
    this.dwellMs,
    this.notificationType = 'local',
    this.syncStatus = 'synced',
    this.version = 1,
  });

  // -----------------------------
  // Factory Constructors
  // -----------------------------

  /// Create a new circular geofence with default values
  factory Geofence.circle({
    required String id,
    required String userId,
    required String name,
    required LatLng center,
    required double radius,
    List<String> monitoredDevices = const [],
    bool enabled = true,
    bool onEnter = true,
    bool onExit = true,
    int? dwellMs,
    String notificationType = 'local',
  }) {
    final now = DateTime.now().toUtc();
    return Geofence(
      id: id,
      userId: userId,
      name: name,
      type: 'circle',
      enabled: enabled,
      centerLat: center.latitude,
      centerLng: center.longitude,
      radius: radius,
      monitoredDevices: monitoredDevices,
      onEnter: onEnter,
      onExit: onExit,
      dwellMs: dwellMs,
      notificationType: notificationType,
      createdAt: now,
      updatedAt: now,
      syncStatus: 'pending',
    );
  }

  /// Create a new polygon geofence with default values
  factory Geofence.polygon({
    required String id,
    required String userId,
    required String name,
    required List<LatLng> vertices,
    List<String> monitoredDevices = const [],
    bool enabled = true,
    bool onEnter = true,
    bool onExit = true,
    int? dwellMs,
    String notificationType = 'local',
  }) {
    final now = DateTime.now().toUtc();
    return Geofence(
      id: id,
      userId: userId,
      name: name,
      type: 'polygon',
      enabled: enabled,
      vertices: vertices,
      monitoredDevices: monitoredDevices,
      onEnter: onEnter,
      onExit: onExit,
      dwellMs: dwellMs,
      notificationType: notificationType,
      createdAt: now,
      updatedAt: now,
      syncStatus: 'pending',
    );
  }

  /// Create an empty geofence template
  factory Geofence.empty({
    required String id,
    required String userId,
  }) {
    final now = DateTime.now().toUtc();
    return Geofence(
      id: id,
      userId: userId,
      name: '',
      type: 'circle',
      enabled: false,
      centerLat: 0,
      centerLng: 0,
      radius: 100,
      createdAt: now,
      updatedAt: now,
      syncStatus: 'pending',
    );
  }

  // -----------------------------
  // JSON Serialization
  // -----------------------------

  factory Geofence.fromJson(Map<String, dynamic> json) {
    final rawCreatedAt =
        (json['createdAt'] ?? json['created_at'] ?? '') as String?;
    final rawUpdatedAt =
        (json['updatedAt'] ?? json['updated_at'] ?? '') as String?;

    final parsedCreatedAt = rawCreatedAt != null && rawCreatedAt.isNotEmpty
        ? DateTime.tryParse(rawCreatedAt)
        : null;
    final parsedUpdatedAt = rawUpdatedAt != null && rawUpdatedAt.isNotEmpty
        ? DateTime.tryParse(rawUpdatedAt)
        : null;

    final createdAtUtc = (parsedCreatedAt ?? DateTime.now()).toUtc();
    final updatedAtUtc = (parsedUpdatedAt ?? DateTime.now()).toUtc();

    // Parse vertices from JSON array
    List<LatLng>? vertices;
    if (json['vertices'] != null) {
      try {
        final verticesData = json['vertices'] is String
            ? jsonDecode(json['vertices'] as String) as List
            : json['vertices'] as List;
        vertices = verticesData
            .map((v) {
              final map = v as Map<String, dynamic>;
              final latRaw = map['lat'] ?? map['latitude'];
              final lngRaw = map['lng'] ?? map['longitude'] ?? map['lon'];
              final lat = latRaw is num ? latRaw.toDouble() : double.parse(latRaw.toString());
              final lng = lngRaw is num ? lngRaw.toDouble() : double.parse(lngRaw.toString());
              return LatLng(lat, lng);
            })
            .toList();
      } catch (_) {
        vertices = null;
      }
    }

    // Parse monitored devices from JSON array
    var monitoredDevices = <String>[];
    if (json['monitoredDevices'] != null ||
        json['monitored_devices'] != null) {
      try {
        final devicesData =
            json['monitoredDevices'] ?? json['monitored_devices'];
        if (devicesData is String) {
          final decoded = jsonDecode(devicesData) as List;
          monitoredDevices = decoded.map((e) => e.toString()).toList();
        } else if (devicesData is List) {
          monitoredDevices = devicesData.map((e) => e.toString()).toList();
        }
      } catch (_) {
        monitoredDevices = [];
      }
    }

    return Geofence(
      id: json['id']?.toString() ?? '',
      userId: json['userId']?.toString() ?? json['user_id']?.toString() ?? '',
      name: json['name'] as String? ?? '',
      type: json['type'] as String? ?? 'circle',
      enabled: json['enabled'] as bool? ?? true,
      centerLat: (json['centerLat'] ?? json['center_lat']) as double?,
      centerLng: (json['centerLng'] ?? json['center_lng']) as double?,
      radius: (json['radius'] ?? json['radiusMeters']) as double?,
      vertices: vertices,
      monitoredDevices: monitoredDevices,
      onEnter: (json['onEnter'] ?? json['on_enter']) as bool? ?? true,
      onExit: (json['onExit'] ?? json['on_exit']) as bool? ?? true,
      dwellMs: (json['dwellMs'] ?? json['dwell_ms']) as int?,
      notificationType: (json['notificationType'] ?? 
          json['notification_type']) as String? ?? 'local',
      createdAt: createdAtUtc,
      updatedAt: updatedAtUtc,
      syncStatus: (json['syncStatus'] ?? json['sync_status']) as String? ?? 'synced',
      version: (json['version'] as num?)?.toInt() ?? 1,
    );
  }

  Map<String, dynamic> toJson() => {
        'id': id,
        'userId': userId,
        'name': name,
        'type': type,
        'enabled': enabled,
        'centerLat': centerLat,
        'centerLng': centerLng,
        'radius': radius,
        'vertices': vertices
            ?.map((v) => {'lat': v.latitude, 'lng': v.longitude})
            .toList(),
        'monitoredDevices': monitoredDevices,
        'onEnter': onEnter,
        'onExit': onExit,
        'dwellMs': dwellMs,
        'notificationType': notificationType,
        'createdAt': createdAt.toUtc().toIso8601String(),
        'updatedAt': updatedAt.toUtc().toIso8601String(),
        'syncStatus': syncStatus,
        'version': version,
      };

  // -----------------------------
  // SQLite / Map Conversion
  // -----------------------------

  /// Convert to Map for SQLite storage
  Map<String, dynamic> toMap() => {
        'id': id,
        'user_id': userId,
        'name': name,
        'type': type,
        'enabled': enabled ? 1 : 0,
        'center_lat': centerLat,
        'center_lng': centerLng,
        'radius': radius,
        'vertices': vertices != null
            ? jsonEncode(
                vertices!
                    .map((v) => {'lat': v.latitude, 'lng': v.longitude})
                    .toList(),
              )
            : null,
        'monitored_devices': jsonEncode(monitoredDevices),
        'on_enter': onEnter ? 1 : 0,
        'on_exit': onExit ? 1 : 0,
        'dwell_ms': dwellMs,
        'notification_type': notificationType,
        'created_at': createdAt.toUtc().millisecondsSinceEpoch,
        'updated_at': updatedAt.toUtc().millisecondsSinceEpoch,
        'sync_status': syncStatus,
        'version': version,
      };

  /// Convert from Map (SQLite result)
  factory Geofence.fromMap(Map<String, dynamic> map) {
    // Parse vertices from JSON string
    List<LatLng>? vertices;
    if (map['vertices'] != null) {
      try {
        final verticesData = jsonDecode(map['vertices'] as String) as List<dynamic>;
        vertices = verticesData.map((v) {
          final mv = v is Map ? v.cast<String, dynamic>() : <String, dynamic>{};
          final latVal = mv['lat'];
          final lngVal = mv['lng'];
          final lat =
              latVal is num ? latVal.toDouble() : (latVal is String ? double.tryParse(latVal) : null);
          final lng =
              lngVal is num ? lngVal.toDouble() : (lngVal is String ? double.tryParse(lngVal) : null);
          if (lat == null || lng == null) {
            // Skip invalid entries gracefully
            return null;
          }
          return LatLng(lat, lng);
        }).whereType<LatLng>().toList();
      } catch (_) {
        vertices = null;
      }
    }

    // Parse monitored devices from JSON string
    var monitoredDevices = <String>[];
    if (map['monitored_devices'] != null) {
      try {
        final decoded = jsonDecode(map['monitored_devices'] as String) as List;
        monitoredDevices = decoded.map((e) => e.toString()).toList();
      } catch (_) {
        monitoredDevices = [];
      }
    }

    return Geofence(
      id: map['id'] as String,
      userId: map['user_id'] as String,
      name: map['name'] as String,
      type: map['type'] as String,
      enabled: (map['enabled'] as int) == 1,
      centerLat: map['center_lat'] as double?,
      centerLng: map['center_lng'] as double?,
      radius: map['radius'] as double?,
      vertices: vertices,
      monitoredDevices: monitoredDevices,
      onEnter: (map['on_enter'] as int?) == 1,
      onExit: (map['on_exit'] as int?) == 1,
      dwellMs: map['dwell_ms'] as int?,
      notificationType: map['notification_type'] as String? ?? 'local',
      createdAt: DateTime.fromMillisecondsSinceEpoch(
        map['created_at'] as int,
        isUtc: true,
      ),
      updatedAt: DateTime.fromMillisecondsSinceEpoch(
        map['updated_at'] as int,
        isUtc: true,
      ),
      syncStatus: map['sync_status'] as String? ?? 'synced',
      version: map['version'] as int? ?? 1,
    );
  }

<<<<<<< HEAD
  // (Removed ObjectBox conversion helpers to avoid web FFI dependencies)
=======
  // -----------------------------
  // ObjectBox Conversion
  // -----------------------------

  /// Convert to ObjectBox GeofenceEntity
  GeofenceEntity toEntity() {
    // Convert to WKT (Well-Known Text) format for area field
    String? area;
    if (type == 'circle' && centerLat != null && centerLng != null && radius != null) {
      area = 'CIRCLE ($centerLat $centerLng, $radius)';
    } else if (type == 'polygon' && vertices != null && vertices!.isNotEmpty) {
      final coords = vertices!
          .map((v) => '${v.longitude} ${v.latitude}')
          .join(', ');
      // Close the polygon by repeating first vertex
      final firstVertex = vertices!.first;
      area = 'POLYGON(($coords, ${firstVertex.longitude} ${firstVertex.latitude}))';
    }

    // Build attributes JSON with all custom fields
    final attributes = {
      'userId': userId,
      'enabled': enabled,
      'monitoredDevices': monitoredDevices,
      'onEnter': onEnter,
      'onExit': onExit,
      if (dwellMs != null) 'dwellMs': dwellMs,
      'notificationType': notificationType,
      'createdAt': createdAt.toUtc().toIso8601String(),
      'updatedAt': updatedAt.toUtc().toIso8601String(),
      'syncStatus': syncStatus,
      'version': version,
    };

    return GeofenceEntity.fromDomain(
      geofenceId: int.tryParse(id) ?? 0, // Parse numeric ID or default to 0
      name: name,
      description: 'Type: $type',
      area: area,
      attributes: attributes,
    );
  }

  /// Convert from ObjectBox GeofenceEntity
  factory Geofence.fromEntity(GeofenceEntity entity) {
    final attributes = entity.toDomain()['attributes'] as Map<String, dynamic>? ?? {};
    
    // Parse area WKT format
    var type = 'circle';
    double? centerLat;
    double? centerLng;
    double? radius;
    List<LatLng>? vertices;

    if (entity.area != null) {
      final area = entity.area!;
      if (area.startsWith('CIRCLE')) {
        type = 'circle';
        // Parse: CIRCLE (lat lng, radius)
        final match = RegExp(r'CIRCLE \(([^ ]+) ([^ ]+), ([^\)]+)\)').firstMatch(area);
        if (match != null) {
          centerLat = double.tryParse(match.group(1)!);
          centerLng = double.tryParse(match.group(2)!);
          radius = double.tryParse(match.group(3)!);
        }
      } else if (area.startsWith('POLYGON')) {
        type = 'polygon';
        // Parse: POLYGON((lng1 lat1, lng2 lat2, ...))
        final coordsMatch = RegExp(r'POLYGON\(\((.*?)\)\)').firstMatch(area);
        if (coordsMatch != null) {
          final coordsStr = coordsMatch.group(1)!;
          final coordPairs = coordsStr.split(', ');
          vertices = coordPairs.map((pair) {
            final parts = pair.trim().split(' ');
            if (parts.length == 2) {
              final lng = double.tryParse(parts[0]);
              final lat = double.tryParse(parts[1]);
              if (lng != null && lat != null) {
                return LatLng(lat, lng);
              }
            }
            return null;
          }).whereType<LatLng>().toList();
          
          // Remove duplicate closing vertex
          if (vertices.length > 1 && 
              vertices.first.latitude == vertices.last.latitude &&
              vertices.first.longitude == vertices.last.longitude) {
            vertices.removeLast();
          }
        }
      }
    }

    // Parse monitored devices
    var monitoredDevices = <String>[];
    if (attributes['monitoredDevices'] != null) {
      final devicesData = attributes['monitoredDevices'];
      if (devicesData is List) {
        monitoredDevices = devicesData.map((e) => e.toString()).toList();
      }
    }

    // Parse timestamps
    final createdAtStr = attributes['createdAt'] as String?;
    final updatedAtStr = attributes['updatedAt'] as String?;
    final createdAt = createdAtStr != null 
        ? DateTime.tryParse(createdAtStr)?.toUtc() ?? DateTime.now().toUtc()
        : DateTime.now().toUtc();
    final updatedAt = updatedAtStr != null
        ? DateTime.tryParse(updatedAtStr)?.toUtc() ?? DateTime.now().toUtc()
        : DateTime.now().toUtc();

    return Geofence(
      id: entity.geofenceId.toString(),
      userId: attributes['userId'] as String? ?? '',
      name: entity.name,
      type: type,
      enabled: attributes['enabled'] as bool? ?? true,
      centerLat: centerLat,
      centerLng: centerLng,
      radius: radius,
      vertices: vertices,
      monitoredDevices: monitoredDevices,
      onEnter: attributes['onEnter'] as bool? ?? true,
      onExit: attributes['onExit'] as bool? ?? true,
      dwellMs: attributes['dwellMs'] as int?,
      notificationType: attributes['notificationType'] as String? ?? 'local',
      createdAt: createdAt,
      updatedAt: updatedAt,
      syncStatus: attributes['syncStatus'] as String? ?? 'synced',
      version: attributes['version'] as int? ?? 1,
    );
  }
>>>>>>> 7a4b2d91

  // -----------------------------
  // Validation Methods
  // -----------------------------

  /// Validate that this is a valid circle geofence
  bool isValidCircle() {
    if (type != 'circle') return false;
    if (centerLat == null || centerLng == null || radius == null) return false;
    if (centerLat! < -90 || centerLat! > 90) return false;
    if (centerLng! < -180 || centerLng! > 180) return false;
    if (radius! <= 0 || radius! > 10000) return false; // Max 10km
    return true;
  }

  /// Validate that this is a valid polygon geofence
  bool isValidPolygon() {
    if (type != 'polygon') return false;
    if (vertices == null || vertices!.length < 3) return false;
    
    // Validate each vertex
    for (final vertex in vertices!) {
      if (vertex.latitude < -90 || vertex.latitude > 90) return false;
      if (vertex.longitude < -180 || vertex.longitude > 180) return false;
    }
    
    return true;
  }

  /// Validate that this geofence is valid (either valid circle or polygon)
  bool isValid() {
    if (name.isEmpty) return false;
    if (userId.isEmpty) return false;
    if (type == 'circle') return isValidCircle();
    if (type == 'polygon') return isValidPolygon();
    return false;
  }

  /// Validate notification type
  bool hasValidNotificationType() {
    return ['local', 'push', 'both'].contains(notificationType);
  }

  /// Validate that at least one trigger is enabled
  bool hasValidTriggers() {
    return onEnter || onExit || dwellMs != null;
  }

  // -----------------------------
  // Utility Methods
  // -----------------------------

  /// Get center point for the geofence (for display on map)
  LatLng? get center {
    if (type == 'circle' && centerLat != null && centerLng != null) {
      return LatLng(centerLat!, centerLng!);
    } else if (type == 'polygon' && vertices != null && vertices!.isNotEmpty) {
      // Calculate centroid of polygon
      double sumLat = 0;
      double sumLng = 0;
      for (final vertex in vertices!) {
        sumLat += vertex.latitude;
        sumLng += vertex.longitude;
      }
      return LatLng(sumLat / vertices!.length, sumLng / vertices!.length);
    }
    return null;
  }

  /// Get human-readable description of geofence area
  String get areaDescription {
    if (type == 'circle' && radius != null) {
      if (radius! < 1000) {
        return '${radius!.toStringAsFixed(0)}m radius';
      } else {
        return '${(radius! / 1000).toStringAsFixed(1)}km radius';
      }
    } else if (type == 'polygon' && vertices != null) {
      return '${vertices!.length} vertices';
    }
    return 'Unknown';
  }

  /// Get list of active triggers as human-readable strings
  List<String> get activeTriggers {
    final triggers = <String>[];
    if (onEnter) triggers.add('Entry');
    if (onExit) triggers.add('Exit');
    if (dwellMs != null && dwellMs! > 0) {
      final minutes = dwellMs! ~/ 60000;
      triggers.add('Dwell ${minutes}m');
    }
    return triggers;
  }

  // -----------------------------
  // Copy Method
  // -----------------------------

  Geofence copyWith({
    String? id,
    String? userId,
    String? name,
    String? type,
    bool? enabled,
    double? centerLat,
    double? centerLng,
    double? radius,
    List<LatLng>? vertices,
    List<String>? monitoredDevices,
    bool? onEnter,
    bool? onExit,
    int? dwellMs,
    String? notificationType,
    DateTime? createdAt,
    DateTime? updatedAt,
    String? syncStatus,
    int? version,
  }) =>
      Geofence(
        id: id ?? this.id,
        userId: userId ?? this.userId,
        name: name ?? this.name,
        type: type ?? this.type,
        enabled: enabled ?? this.enabled,
        centerLat: centerLat ?? this.centerLat,
        centerLng: centerLng ?? this.centerLng,
        radius: radius ?? this.radius,
        vertices: vertices ?? this.vertices,
        monitoredDevices: monitoredDevices ?? this.monitoredDevices,
        onEnter: onEnter ?? this.onEnter,
        onExit: onExit ?? this.onExit,
        dwellMs: dwellMs ?? this.dwellMs,
        notificationType: notificationType ?? this.notificationType,
        createdAt: createdAt ?? this.createdAt,
        updatedAt: updatedAt ?? this.updatedAt,
        syncStatus: syncStatus ?? this.syncStatus,
        version: version ?? this.version,
      );

  // -----------------------------
  // Equality & HashCode
  // -----------------------------

  @override
  bool operator ==(Object other) =>
      identical(this, other) ||
      other is Geofence &&
          runtimeType == other.runtimeType &&
          id == other.id &&
          userId == other.userId &&
          name == other.name &&
          type == other.type &&
          enabled == other.enabled &&
          centerLat == other.centerLat &&
          centerLng == other.centerLng &&
          radius == other.radius &&
          _listEquals(vertices, other.vertices) &&
          _listEquals(monitoredDevices, other.monitoredDevices) &&
          onEnter == other.onEnter &&
          onExit == other.onExit &&
          dwellMs == other.dwellMs &&
          notificationType == other.notificationType &&
          createdAt == other.createdAt &&
          updatedAt == other.updatedAt &&
          syncStatus == other.syncStatus &&
          version == other.version;

  @override
  int get hashCode =>
      id.hashCode ^
      userId.hashCode ^
      name.hashCode ^
      type.hashCode ^
      enabled.hashCode ^
      (centerLat?.hashCode ?? 0) ^
      (centerLng?.hashCode ?? 0) ^
      (radius?.hashCode ?? 0) ^
      (vertices?.length.hashCode ?? 0) ^
      monitoredDevices.length.hashCode ^
      onEnter.hashCode ^
      onExit.hashCode ^
      (dwellMs?.hashCode ?? 0) ^
      notificationType.hashCode ^
      createdAt.hashCode ^
      updatedAt.hashCode ^
      syncStatus.hashCode ^
      version.hashCode;

  /// Helper to compare nullable lists
  static bool _listEquals<T>(List<T>? a, List<T>? b) {
    if (identical(a, b)) return true;
    if (a == null || b == null) return false;
    if (a.length != b.length) return false;
    for (var i = 0; i < a.length; i++) {
      if (a[i] != b[i]) return false;
    }
    return true;
  }

  @override
  String toString() => 'Geofence('
      'id: $id, '
      'name: $name, '
      'type: $type, '
      'enabled: $enabled, '
      'devices: ${monitoredDevices.length}, '
      'syncStatus: $syncStatus, '
      'version: $version'
      ')';
}<|MERGE_RESOLUTION|>--- conflicted
+++ resolved
@@ -1,15 +1,15 @@
 import 'dart:convert';
 
 
-import 'package:flutter/foundation.dart';
 import 'package:latlong2/latlong.dart';
+
+import 'package:my_app_gps/core/database/entities/geofence_entity.dart';
 
 /// Domain model representing a geofence for location-based monitoring.
 /// Converts between:
 ///   • REST/WebSocket JSON
 ///   • ObjectBox GeofenceEntity
 ///   • UI-friendly data (validation, formatted display)
-@immutable
 class Geofence {
   final String id;
   final String userId;
@@ -169,14 +169,10 @@
             ? jsonDecode(json['vertices'] as String) as List
             : json['vertices'] as List;
         vertices = verticesData
-            .map((v) {
-              final map = v as Map<String, dynamic>;
-              final latRaw = map['lat'] ?? map['latitude'];
-              final lngRaw = map['lng'] ?? map['longitude'] ?? map['lon'];
-              final lat = latRaw is num ? latRaw.toDouble() : double.parse(latRaw.toString());
-              final lng = lngRaw is num ? lngRaw.toDouble() : double.parse(lngRaw.toString());
-              return LatLng(lat, lng);
-            })
+            .map((v) => LatLng(
+                  (v['lat'] ?? v['latitude']) as double,
+                  (v['lng'] ?? v['longitude'] ?? v['lon']) as double,
+                ))
             .toList();
       } catch (_) {
         vertices = null;
@@ -285,21 +281,10 @@
     List<LatLng>? vertices;
     if (map['vertices'] != null) {
       try {
-        final verticesData = jsonDecode(map['vertices'] as String) as List<dynamic>;
-        vertices = verticesData.map((v) {
-          final mv = v is Map ? v.cast<String, dynamic>() : <String, dynamic>{};
-          final latVal = mv['lat'];
-          final lngVal = mv['lng'];
-          final lat =
-              latVal is num ? latVal.toDouble() : (latVal is String ? double.tryParse(latVal) : null);
-          final lng =
-              lngVal is num ? lngVal.toDouble() : (lngVal is String ? double.tryParse(lngVal) : null);
-          if (lat == null || lng == null) {
-            // Skip invalid entries gracefully
-            return null;
-          }
-          return LatLng(lat, lng);
-        }).whereType<LatLng>().toList();
+        final verticesData = jsonDecode(map['vertices'] as String) as List;
+        vertices = verticesData
+            .map((v) => LatLng(v['lat'] as double, v['lng'] as double))
+            .toList();
       } catch (_) {
         vertices = null;
       }
@@ -344,9 +329,6 @@
     );
   }
 
-<<<<<<< HEAD
-  // (Removed ObjectBox conversion helpers to avoid web FFI dependencies)
-=======
   // -----------------------------
   // ObjectBox Conversion
   // -----------------------------
@@ -481,7 +463,6 @@
       version: attributes['version'] as int? ?? 1,
     );
   }
->>>>>>> 7a4b2d91
 
   // -----------------------------
   // Validation Methods
