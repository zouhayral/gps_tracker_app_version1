--- conflicted
+++ resolved
@@ -7,7 +7,6 @@
 ///   • REST/WebSocket JSON
 ///   • SQLite Map storage
 ///   • UI-friendly data (icon, color, formatted message)
-@immutable
 class GeofenceEvent {
   final String id;
   final String geofenceId;
@@ -67,11 +66,7 @@
       longitude: location.longitude,
       syncStatus: 'pending',
       createdAt: now,
-<<<<<<< HEAD
-  attributes: const {'priority': 'high'},
-=======
       attributes: {'priority': 'high'},
->>>>>>> 7a4b2d91
     );
   }
 
@@ -98,11 +93,7 @@
       longitude: location.longitude,
       syncStatus: 'pending',
       createdAt: now,
-<<<<<<< HEAD
-  attributes: const {'priority': 'high'},
-=======
       attributes: {'priority': 'high'},
->>>>>>> 7a4b2d91
     );
   }
 
@@ -131,7 +122,7 @@
       syncStatus: 'pending',
       createdAt: now,
       dwellDurationMs: dwellDurationMs,
-  attributes: const {'priority': 'default'},
+      attributes: {'priority': 'default'},
     );
   }
 
