--- conflicted
+++ resolved
@@ -9,15 +9,9 @@
 import 'package:my_app_gps/core/performance/icon_precache_service.dart';
 import 'package:my_app_gps/data/models/event.dart';
 // Debug HUD disabled globally; overlay imports removed
-import 'package:my_app_gps/features/auth/controller/auth_notifier.dart';
-import 'package:my_app_gps/features/auth/controller/auth_state.dart';
 import 'package:my_app_gps/features/geofencing/providers/geofence_providers.dart';
-<<<<<<< HEAD
-import 'package:my_app_gps/features/geofencing/service/geofence_background_service.dart';
-=======
 import 'package:my_app_gps/features/geofencing/service/geofence_position_feeder.dart';
 import 'package:my_app_gps/features/geofencing/diagnostics/geofence_health_overlay.dart';
->>>>>>> 7a4b2d91
 import 'package:my_app_gps/features/localization/locale_provider.dart';
 import 'package:my_app_gps/features/map/view/marker_assets.dart';
 
@@ -65,8 +59,6 @@
 class _AppRootState extends ConsumerState<AppRoot> {
   StreamSubscription<Map<String, dynamic>>? _eventSub;
   _TripRepositoryLifecycleObserver? _lifecycleObserver;
-  bool _bridgeInitialized = false; // Track if bridge listener is set up
-  bool _geofenceServiceInitialized = false; // Track if geofence service auto-start is set up
   
   @override
   void initState() {
@@ -116,8 +108,6 @@
     // Kick off notifications boot initializer (await DAOs then init repo)
     // ignore: unused_result
     ref.read(notificationsBootInitializer);
-<<<<<<< HEAD
-=======
     
     // 🎯 Initialize geofence notification bridge
     WidgetsBinding.instance.addPostFrameCallback((_) {
@@ -170,7 +160,6 @@
         }
       }
     });
->>>>>>> 7a4b2d91
   }
 
   @override
@@ -236,117 +225,6 @@
       debugCheckHasDirectionality(context),
       'Directionality missing: AppRoot must be under a MaterialApp/Directionality',
     );
-    
-    // 🎯 Initialize geofence notification bridge
-    // CRITICAL: ref.listen MUST be called in build method, not initState
-    // Use state tracking to prevent re-registering listener on every build
-    if (!_bridgeInitialized) {
-      ref.listen(geofenceNotificationBridgeProvider, (previous, next) {
-        next.when(
-          data: (bridge) {
-            if (kDebugMode) {
-              debugPrint('[AppRoot] 🔔 Geofence notification bridge attached: ${bridge.isAttached}');
-            }
-          },
-          loading: () {
-            if (kDebugMode) {
-              debugPrint('[AppRoot] 🔄 Geofence notification bridge loading...');
-            }
-          },
-          error: (error, stack) {
-            if (kDebugMode) {
-              debugPrint('[AppRoot] ❌ Failed to initialize geofence notifications: $error');
-            }
-          },
-        );
-      });
-      _bridgeInitialized = true;
-    }
-    
-    // 🚀 Auto-start geofence background service when user logs in
-    // This monitors position updates and triggers geofence notifications
-    if (!_geofenceServiceInitialized) {
-      ref.listen(authNotifierProvider, (previous, next) {
-        // Start service when user becomes authenticated
-        if (next is AuthAuthenticated) {
-          final userId = next.userId.toString();
-          if (kDebugMode) {
-            debugPrint('[AppRoot] 🎯 User authenticated, starting geofence background service for user: $userId');
-          }
-          
-          // Start background service asynchronously
-          unawaited(
-            Future<void>.delayed(const Duration(seconds: 1), () async {
-              try {
-                final serviceAsync = ref.read(geofenceBackgroundServiceProvider);
-                await serviceAsync.when(
-                  data: (service) async {
-                    if (!service.isRunning) {
-                      await service.start(userId: userId);
-                      if (kDebugMode) {
-                        debugPrint('[AppRoot] ✅ Geofence background service started successfully');
-                      }
-                    }
-                  },
-                  loading: () async {
-                    if (kDebugMode) {
-                      debugPrint('[AppRoot] 🔄 Waiting for geofence background service...');
-                    }
-                  },
-                  error: (error, stack) async {
-                    if (kDebugMode) {
-                      debugPrint('[AppRoot] ❌ Failed to start geofence background service: $error');
-                    }
-                  },
-                );
-              } catch (e) {
-                if (kDebugMode) {
-                  debugPrint('[AppRoot] ❌ Exception starting geofence service: $e');
-                }
-              }
-            }),
-          );
-        }
-        
-        // Stop service when user logs out
-        if (next is AuthUnauthenticated && previous is AuthAuthenticated) {
-          if (kDebugMode) {
-            debugPrint('[AppRoot] 🛑 User logged out, stopping geofence background service');
-          }
-          
-          // Stop service asynchronously
-          unawaited(
-            Future<void>(() async {
-              try {
-                final serviceAsync = ref.read(geofenceBackgroundServiceProvider);
-                await serviceAsync.when(
-                  data: (service) async {
-                    if (service.isRunning) {
-                      await service.stop();
-                      if (kDebugMode) {
-                        debugPrint('[AppRoot] ✅ Geofence background service stopped');
-                      }
-                    }
-                  },
-                  loading: () async {},
-                  error: (error, stack) async {
-                    if (kDebugMode) {
-                      debugPrint('[AppRoot] ⚠️ Error stopping geofence service: $error');
-                    }
-                  },
-                );
-              } catch (e) {
-                if (kDebugMode) {
-                  debugPrint('[AppRoot] ⚠️ Exception stopping geofence service: $e');
-                }
-              }
-            }),
-          );
-        }
-      });
-      _geofenceServiceInitialized = true;
-    }
-    
     final router = ref.watch(goRouterProvider);
     final currentLocale = ref.watch(localeProvider);
     
