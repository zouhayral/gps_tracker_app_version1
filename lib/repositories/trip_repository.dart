--- conflicted
+++ resolved
@@ -172,34 +172,12 @@
 
     final cacheKey = _buildCacheKey(deviceId, from, to);
     final sw = Stopwatch()..start();
-    
-    // Track metrics
-    if (kDebugMode) {
-      DevDiagnostics.instance.startTripLoad();
-      DevDiagnostics.instance.recordTripApiCall();
-    }
 
     // 1. Check cache first
     final cached = _cache[cacheKey];
     final ttl = _effectiveCacheTtl();
     if (cached != null && !cached.isExpired(ttl)) {
       final age = DateTime.now().difference(cached.timestamp).inSeconds;
-<<<<<<< HEAD
-      _log.debug('🎯 Returning ${cached.trips.length} trips (age: ${age}s, TTL: ${_cacheTTL.inSeconds}s)');
-      
-      if (kDebugMode) {
-        DevDiagnostics.instance.recordTripCacheHit();
-        DevDiagnostics.instance.endTripLoad();
-      }
-      
-      return cached.trips;
-    }
-    
-    // Cache miss
-    if (kDebugMode) {
-      DevDiagnostics.instance.recordTripCacheMiss();
-    }
-=======
       _cacheHits++;
       _log.debug('Trip cache hit — returning ${cached.trips.length} trips (age: ${age}s, TTL: ${ttl.inSeconds}s, hits=$_cacheHits misses=$_cacheMisses)');
       _emitMetrics();
@@ -210,7 +188,6 @@
     _log.debug('Trip cache miss (key: $cacheKey, hits=$_cacheHits misses=$_cacheMisses)');
     _emitMetrics();
   _appendPerfSample();
->>>>>>> 7a4b2d91
 
     // 2. Check for ongoing request (throttling)
     final ongoing = _ongoingRequests[cacheKey];
@@ -259,19 +236,6 @@
       sw.stop();
       _log.debug('⏱️ Fetch completed in ${sw.elapsedMilliseconds}ms');
       
-<<<<<<< HEAD
-      // Track metrics
-      if (kDebugMode) {
-        DevDiagnostics.instance.endTripLoad();
-      }
-      
-      // Cache the result
-      _cache[cacheKey] = _CachedTripResponse(
-        trips: trips,
-        timestamp: DateTime.now(),
-      );
-      _log.debug('💾 Stored ${trips.length} trips (key: $cacheKey)');
-=======
       // Skip cache write for empty results to reduce memory waste
       if (trips.isNotEmpty) {
         // If content signature matches previous, reuse cached trips (no change)
@@ -296,7 +260,6 @@
       } else {
         _log.debug('⏭️ Skipping cache write for empty result');
       }
->>>>>>> 7a4b2d91
       
       return trips;
     }).catchError((Object error, StackTrace stackTrace) {
@@ -711,57 +674,18 @@
   }
 
   /// Safe cached trips lookup from DAO; returns empty list on error.
-  /// 
-  /// Parameters:
-  /// - [limit]: Maximum number of trips to return (default: 50 for initial page load)
-  /// - [offset]: Number of trips to skip for pagination
   Future<List<Trip>> getCachedTrips(
-    int deviceId,
-    DateTime from,
-    DateTime to, {
-    int limit = 50,
-    int offset = 0,
-  }) async {
-    try {
-<<<<<<< HEAD
-      // Track DB query
-      if (kDebugMode) {
-        DevDiagnostics.instance.recordTripDbQuery();
-      }
-      
-      final dao = await _ref.read(tripsDaoProvider.future);
-      final cached = await dao.getByDeviceInRange(
-        deviceId,
-        from,
-        to,
-        limit: limit,
-        offset: offset,
-      );
-=======
+      int deviceId, DateTime from, DateTime to,) async {
+    try {
       final dao = await _ref.read(cachedTripsDaoProvider.future);
       final cached = await dao.getByDeviceInRange(deviceId, from, to);
->>>>>>> 7a4b2d91
       if (cached.isEmpty) return const <Trip>[];
-      // Already domain Trip models from DAO; return directly
-      return List<Trip>.unmodifiable(cached);
+      return cached
+          .map((e) => Trip.fromJson(e.toDomain()))
+          .toList(growable: false);
     } catch (e) {
       _log.warning('Cache lookup failed', error: e);
       return const <Trip>[];
-    }
-  }
-
-  /// Get total count of cached trips for a device in a date range
-  Future<int> getCachedTripsCount(
-    int deviceId,
-    DateTime from,
-    DateTime to,
-  ) async {
-    try {
-      final dao = await _ref.read(tripsDaoProvider.future);
-      return await dao.countByDeviceInRange(deviceId, from, to);
-    } catch (e) {
-      _log.warning('Cache count failed', error: e);
-      return 0;
     }
   }
 
