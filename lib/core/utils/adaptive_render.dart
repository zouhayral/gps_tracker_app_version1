/// 🎯 ADAPTIVE RENDER MODE & MAP LOD OPTIMIZATION
/// 
/// Dynamically scales visual/detail cost based on live frame timings.
/// When FPS dips, temporarily:
/// - Reduce marker density (cluster/decimate)
/// - Simplify polylines
/// - Throttle tile/marker refresh cadence
/// - Downscale heavy icon assets
/// Then restore full fidelity when FPS recovers.
library;

import 'dart:math';
import 'package:flutter/foundation.dart';
import 'package:flutter/scheduler.dart';
import 'package:my_app_gps/perf/bitmap_pool.dart';
import 'package:my_app_gps/perf/marker_widget_pool.dart';
import 'package:my_app_gps/core/map/marker_scheduler.dart';

/// Callback for FPS updates
typedef FpsListener = void Function(double fps);

/// 🎯 Frame Timings → Rolling FPS Monitor
/// 
/// Tracks frame performance over a rolling time window and calculates
/// average FPS based on build + raster durations.
/// 
/// Usage:
/// ```dart
/// final monitor = FpsMonitor(
///   window: const Duration(seconds: 2),
///   onFps: (fps) {
///     debugPrint('Current FPS: $fps');
///   },
/// )..start();
/// ```
class FpsMonitor {
  FpsMonitor({
    this.window = const Duration(seconds: 2),
    this.onFps,
  });

  final Duration window;
  final FpsListener? onFps;

  final _samples = <FrameTiming>[];
  bool _started = false;
  double _lastFps = 60;

  /// Start monitoring frame timings
  void start() {
    if (_started) return;
    _started = true;
    SchedulerBinding.instance.addTimingsCallback(_onTimings);
    if (kDebugMode) {
      debugPrint('[FpsMonitor] 🚀 Started monitoring (window: ${window.inSeconds}s)');
    }
  }

  /// Stop monitoring and clear samples
  void stop() {
    if (!_started) return;
    _started = false;
    SchedulerBinding.instance.removeTimingsCallback(_onTimings);
    _samples.clear();
    if (kDebugMode) {
      debugPrint('[FpsMonitor] 🛑 Stopped monitoring');
    }
  }

  void _onTimings(List<FrameTiming> timings) {
    _samples.addAll(timings);

    // Remove samples outside the rolling window
    // Note: FrameTiming doesn't provide absolute timestamps, so we keep a fixed window of samples
<<<<<<< HEAD
    final maxSamples = window.inSeconds * 60; // Assume ~60 FPS max
=======
    final maxSamples = (window.inSeconds * 60); // Assume ~60 FPS max
>>>>>>> 7a4b2d91
    if (_samples.length > maxSamples) {
      _samples.removeRange(0, _samples.length - maxSamples);
    }

    if (_samples.isEmpty) return;

    // Calculate average frame duration (build + raster)
    final avgMicros = _samples
            .map((t) =>
                t.buildDuration.inMicroseconds +
                t.rasterDuration.inMicroseconds)
            .fold<int>(0, (a, b) => a + b) /
        _samples.length;

    // Convert to FPS, capped at 120
<<<<<<< HEAD
    final fps = (avgMicros <= 0 ? 120.0 : min(120, 1e6 / avgMicros)).toDouble();
=======
  // Use double math consistently so types match _lastFps (double)
  final double fps = avgMicros <= 0
    ? 120.0
    : min(120.0, 1e6 / avgMicros);
>>>>>>> 7a4b2d91

    // Avoid chatty updates - only notify on significant changes (±2 FPS)
    if ((fps - _lastFps).abs() >= 2.0) {
  _lastFps = fps;
  onFps?.call(fps);
    }
  }

  /// Get current FPS (last calculated value)
  double get currentFps => _lastFps;

  /// Check if monitoring is active
  bool get isActive => _started;
}

// ============================================================================
// 🎯 ADAPTIVE LOD CONTROLLER
// ============================================================================

/// Render quality modes based on frame performance
enum RenderMode {
  /// Full fidelity - unlimited markers, no simplification
  high,

  /// Medium quality - moderate marker cap, light simplification
  medium,

  /// Low quality - aggressive culling, heavy simplification
  low;

  /// User-friendly description
  String get description => switch (this) {
        RenderMode.high => 'High Quality (Full Detail)',
        RenderMode.medium => 'Medium Quality (Balanced)',
        RenderMode.low => 'Low Quality (Performance)',
      };
}

/// Level of Detail (LOD) configuration
/// 
/// Defines thresholds and limits for each render mode transition.
class LodConfig {
  const LodConfig({
    required this.dropFpsLow,
    required this.raiseFpsHigh,
    required this.markerCapLow,
    required this.markerCapMedium,
    required this.polySimplifyLow,
    required this.polySimplifyMedium,
    required this.markerUpdateIntervalLow,
    required this.tileThrottleLowMs,
  });

  /// FPS threshold to drop from Medium/High → Lower quality
  final double dropFpsLow; // e.g., 50

  /// FPS threshold to raise from Low/Medium → Higher quality
  final double raiseFpsHigh; // e.g., 58

  /// Maximum markers on-screen in Low mode
  final int markerCapLow; // e.g., 400

  /// Maximum markers on-screen in Medium mode
  final int markerCapMedium; // e.g., 900

  /// Douglas-Peucker epsilon for polyline simplification in Low mode
  final double polySimplifyLow; // meters or pixels

  /// Douglas-Peucker epsilon for polyline simplification in Medium mode
  final double polySimplifyMedium;

  /// Minimum interval between marker rebuilds in Low mode
  final Duration markerUpdateIntervalLow; // e.g., 120ms

  /// Minimum milliseconds between camera/tile refresh in Low mode
  final int tileThrottleLowMs; // e.g., 150ms

  /// Recommended default configuration for typical devices
  static const LodConfig standard = LodConfig(
    dropFpsLow: 50,
    raiseFpsHigh: 58,
    markerCapLow: 400,
    markerCapMedium: 900,
    polySimplifyLow: 3,
    polySimplifyMedium: 1.5,
    markerUpdateIntervalLow: Duration(milliseconds: 120),
    tileThrottleLowMs: 150,
  );

  /// Aggressive configuration for low-end devices
  static const LodConfig lowEnd = LodConfig(
<<<<<<< HEAD
    dropFpsLow: 45,
    raiseFpsHigh: 55,
    markerCapLow: 250,
    markerCapMedium: 600,
    polySimplifyLow: 5,
=======
    // Tuned for devices that frequently drop below 50 FPS. More conservative
    // to reduce GPU fragment load and raster thread pressure.
    dropFpsLow: 48,
    raiseFpsHigh: 55,
    markerCapLow: 220,
    markerCapMedium: 520,
    polySimplifyLow: 6,
>>>>>>> 7a4b2d91
    polySimplifyMedium: 2.5,
    // Keep motion/UI cadence modest to reduce jank
    markerUpdateIntervalLow: Duration(milliseconds: 200),
    // Increase camera/tile throttling on low-end devices
    tileThrottleLowMs: 280,
  );

  /// Conservative configuration for high-end devices
  static const LodConfig highEnd = LodConfig(
    dropFpsLow: 55,
    raiseFpsHigh: 58,
    markerCapLow: 600,
    markerCapMedium: 1200,
    polySimplifyLow: 2,
    polySimplifyMedium: 1,
    markerUpdateIntervalLow: Duration(milliseconds: 80),
    tileThrottleLowMs: 100,
  );
}

/// 🎯 Adaptive LOD Controller
/// 
/// Dynamically adjusts render quality based on FPS measurements.
/// Implements hysteresis to prevent rapid mode switching.
/// 
/// Usage:
/// ```dart
/// final controller = AdaptiveLodController(LodConfig.standard);
/// 
/// // In FPS callback:
/// controller.updateByFps(currentFps);
/// 
/// // Apply limits:
/// final maxMarkers = controller.markerCap();
/// final simplifyEpsilon = controller.polySimplifyEps();
/// ```
class AdaptiveLodController with ChangeNotifier {
  AdaptiveLodController(this.config);

  final LodConfig config;

  RenderMode _mode = RenderMode.high;
  RenderMode get mode => _mode;

  int _modeChangeCount = 0;
  int get modeChangeCount => _modeChangeCount;

  // Grace period handling: require sustained condition for mode changes
  static const Duration _gracePeriod = Duration(seconds: 3);
  RenderMode? _pendingTarget;
  DateTime? _pendingSince;

  /// Update render mode based on current FPS
  /// 
  /// Implements hysteresis to prevent thrashing:
  /// - High → Medium requires sustained low FPS
  /// - Medium → Low requires even lower FPS
  /// - Low → Medium requires recovery above raise threshold
  /// - Medium → High requires further recovery
  void updateByFps(double fps) {
    final now = DateTime.now();
    final previousMode = _mode;

    // Determine desired target based on thresholds (hysteresis included)
    RenderMode desired = _mode;
    switch (_mode) {
      case RenderMode.high:
<<<<<<< HEAD
        if (fps < config.dropFpsLow) {
          _mode = RenderMode.medium;
        }

=======
        if (fps < config.dropFpsLow) desired = RenderMode.medium;
>>>>>>> 7a4b2d91
      case RenderMode.medium:
        if (fps < config.dropFpsLow - 5) {
          desired = RenderMode.low;
        } else if (fps > config.raiseFpsHigh) {
          desired = RenderMode.high;
        }
<<<<<<< HEAD

=======
>>>>>>> 7a4b2d91
      case RenderMode.low:
        if (fps > config.raiseFpsHigh + 2) desired = RenderMode.medium;
    }

    if (desired != _mode) {
      // Start or continue grace window for this target
      if (_pendingTarget != desired) {
        _pendingTarget = desired;
        _pendingSince = now;
        if (kDebugMode) {
          debugPrint('[AdaptiveLOD] ⏳ Pending mode: ${_mode.name} → ${desired.name} (grace ${_gracePeriod.inSeconds}s)');
        }
<<<<<<< HEAD
=======
      } else {
        final elapsed = now.difference(_pendingSince ?? now);
        if (elapsed >= _gracePeriod) {
          _mode = desired;
          _pendingTarget = null;
          _pendingSince = null;
        }
      }
    } else {
      // Clear any pending change if current mode matches desired
      _pendingTarget = null;
      _pendingSince = null;
>>>>>>> 7a4b2d91
    }

    if (_mode != previousMode) {
      _modeChangeCount++;
      if (kDebugMode) {
        debugPrint('[AdaptiveLOD] 🎯 Detail level adjusted: ${previousMode.name} → ${_mode.name} [FPS: ${fps.toStringAsFixed(1)}]');
      }
      // Reconfigure pools for new mode (in-place shrinking instead of clearing)
      configurePools();
      notifyListeners();
    }
  }

  // Optional: marker scheduler reference for dynamic debounce/verbose tuning
  MarkerUpdateScheduler? _markerScheduler;
  void setMarkerScheduler(MarkerUpdateScheduler scheduler) {
    _markerScheduler = scheduler;
  }

  /// FPS change hook that both updates render mode and tunes the marker
  /// scheduling debounce/verbosity for smoother performance on low-FPS devices.
  void onFpsChanged(double fps) {
    // Tune scheduler based on current FPS bands
    if (_markerScheduler != null) {
      if (fps < 25) {
        _markerScheduler!.setVerbose(true);
        _markerScheduler!.updateDebounce(const Duration(milliseconds: 450));
      } else if (fps <= 45) {
        _markerScheduler!.setVerbose(false);
        _markerScheduler!.updateDebounce(const Duration(milliseconds: 320));
      } else {
        _markerScheduler!.setVerbose(false);
        _markerScheduler!.updateDebounce(const Duration(milliseconds: 250));
      }
    }

    // Update LOD mode hysteresis after scheduler tuning
    updateByFps(fps);
  }

  /// Get maximum marker count for current mode
  int markerCap() => switch (_mode) {
        RenderMode.high => 1 << 31, // practically unlimited (2.1 billion)
        RenderMode.medium => config.markerCapMedium,
        RenderMode.low => config.markerCapLow,
      };

  /// Get polyline simplification epsilon for current mode
  double polySimplifyEps() => switch (_mode) {
        RenderMode.high => 0.0, // no simplification
        RenderMode.medium => config.polySimplifyMedium,
        RenderMode.low => config.polySimplifyLow,
      };

  /// Get marker update interval for current mode
  Duration markerUpdateInterval() => switch (_mode) {
        RenderMode.high => Duration.zero, // no throttling
        RenderMode.medium => const Duration(milliseconds: 16), // 60 FPS
        RenderMode.low => config.markerUpdateIntervalLow,
      };

  /// Get tile/camera refresh throttle in milliseconds
  int tileThrottleMs() => switch (_mode) {
        RenderMode.high => 0, // no throttling
        RenderMode.medium => 30, // ~33 FPS
        RenderMode.low => config.tileThrottleLowMs,
      };

  /// Recommended marker motion tick interval for the current LOD mode.
  ///
  /// Rationale:
  /// - High: 0 (no additional throttling; UI can choose its own cadence)
  /// - Medium: ~160ms provides smoother perception without saturating GPU
  /// - Low: defer to config's low-mode interval (often 200ms)
  Duration recommendedMotionInterval() => switch (_mode) {
        RenderMode.high => Duration.zero,
        RenderMode.medium => const Duration(milliseconds: 160),
        RenderMode.low => config.markerUpdateIntervalLow,
      };

  /// Configure pooling systems based on current LOD mode
  void configurePools() {
    // Configure marker widget pool based on mode
    final maxMarkersPerTier = switch (_mode) {
      RenderMode.high => 500,   // Allow more pooled widgets in high mode
      RenderMode.medium => 300, // Standard pool size
      RenderMode.low => 150,    // Reduce pool to save memory
    };
    MarkerPoolManager.configure(maxPerTier: maxMarkersPerTier);

    // Configure bitmap pool based on mode
    final bitmapPoolConfig = switch (_mode) {
      RenderMode.high => (maxEntries: 100, maxSizeBytes: 30 * 1024 * 1024), // 30 MB
      RenderMode.medium => (maxEntries: 50, maxSizeBytes: 20 * 1024 * 1024), // 20 MB
      RenderMode.low => (maxEntries: 30, maxSizeBytes: 10 * 1024 * 1024),    // 10 MB
    };
    BitmapPoolManager.configure(
      maxEntries: bitmapPoolConfig.maxEntries,
      maxSizeBytes: bitmapPoolConfig.maxSizeBytes,
    );

    if (kDebugMode) {
      debugPrint(
        '[AdaptiveLOD] ⚙️ Configured pools for ${_mode.name} mode: '
        'markers=$maxMarkersPerTier/tier, bitmaps=${bitmapPoolConfig.maxEntries} entries',
      );
      debugPrint('[AdaptiveLOD] 🧠 GPU/Raster guidance: '
          'Lower marker caps and higher tile throttling reduce fragment shader load and '
          'raster thread bursts on low-FPS devices. Consider pairing with a motion tick '
          'interval of ${recommendedMotionInterval().inMilliseconds}ms for smoother animations.');
    }
  }

  /// Check if in performance mode (Medium or Low)
  bool get isPerformanceMode =>
      _mode == RenderMode.medium || _mode == RenderMode.low;

  /// Check if in aggressive performance mode (Low)
  bool get isAggressiveMode => _mode == RenderMode.low;

  /// Force a specific render mode (for testing/debugging)
  void forceMode(RenderMode mode) {
    if (_mode != mode) {
      final previousMode = _mode;
      _mode = mode;
      _modeChangeCount++;
      if (kDebugMode) {
        debugPrint(
          '[AdaptiveLOD] 🔧 Forced mode: ${previousMode.name} → ${_mode.name}',
        );
      }
      
      // Reconfigure pools for new mode
      configurePools();
      
      notifyListeners();
    }
  }

  /// Reset to high quality mode
  void reset() {
    forceMode(RenderMode.high);
  }
}

// ============================================================================
// 🎯 FPS-AWARE VALUE NOTIFIER
// ============================================================================

/// ValueNotifier that tracks FPS alongside the value
/// Useful for UI overlays showing both data and performance
class FpsAwareNotifier<T> extends ValueNotifier<T> {
  FpsAwareNotifier(super.value);

  double _fps = 60;
  double get fps => _fps;

  void updateWithFps(T newValue, double newFps) {
    value = newValue;
    _fps = newFps;
  }
}<|MERGE_RESOLUTION|>--- conflicted
+++ resolved
@@ -72,11 +72,7 @@
 
     // Remove samples outside the rolling window
     // Note: FrameTiming doesn't provide absolute timestamps, so we keep a fixed window of samples
-<<<<<<< HEAD
-    final maxSamples = window.inSeconds * 60; // Assume ~60 FPS max
-=======
     final maxSamples = (window.inSeconds * 60); // Assume ~60 FPS max
->>>>>>> 7a4b2d91
     if (_samples.length > maxSamples) {
       _samples.removeRange(0, _samples.length - maxSamples);
     }
@@ -92,14 +88,10 @@
         _samples.length;
 
     // Convert to FPS, capped at 120
-<<<<<<< HEAD
-    final fps = (avgMicros <= 0 ? 120.0 : min(120, 1e6 / avgMicros)).toDouble();
-=======
   // Use double math consistently so types match _lastFps (double)
   final double fps = avgMicros <= 0
     ? 120.0
     : min(120.0, 1e6 / avgMicros);
->>>>>>> 7a4b2d91
 
     // Avoid chatty updates - only notify on significant changes (±2 FPS)
     if ((fps - _lastFps).abs() >= 2.0) {
@@ -191,13 +183,6 @@
 
   /// Aggressive configuration for low-end devices
   static const LodConfig lowEnd = LodConfig(
-<<<<<<< HEAD
-    dropFpsLow: 45,
-    raiseFpsHigh: 55,
-    markerCapLow: 250,
-    markerCapMedium: 600,
-    polySimplifyLow: 5,
-=======
     // Tuned for devices that frequently drop below 50 FPS. More conservative
     // to reduce GPU fragment load and raster thread pressure.
     dropFpsLow: 48,
@@ -205,7 +190,6 @@
     markerCapLow: 220,
     markerCapMedium: 520,
     polySimplifyLow: 6,
->>>>>>> 7a4b2d91
     polySimplifyMedium: 2.5,
     // Keep motion/UI cadence modest to reduce jank
     markerUpdateIntervalLow: Duration(milliseconds: 200),
@@ -273,24 +257,13 @@
     RenderMode desired = _mode;
     switch (_mode) {
       case RenderMode.high:
-<<<<<<< HEAD
-        if (fps < config.dropFpsLow) {
-          _mode = RenderMode.medium;
-        }
-
-=======
         if (fps < config.dropFpsLow) desired = RenderMode.medium;
->>>>>>> 7a4b2d91
       case RenderMode.medium:
         if (fps < config.dropFpsLow - 5) {
           desired = RenderMode.low;
         } else if (fps > config.raiseFpsHigh) {
           desired = RenderMode.high;
         }
-<<<<<<< HEAD
-
-=======
->>>>>>> 7a4b2d91
       case RenderMode.low:
         if (fps > config.raiseFpsHigh + 2) desired = RenderMode.medium;
     }
@@ -303,8 +276,6 @@
         if (kDebugMode) {
           debugPrint('[AdaptiveLOD] ⏳ Pending mode: ${_mode.name} → ${desired.name} (grace ${_gracePeriod.inSeconds}s)');
         }
-<<<<<<< HEAD
-=======
       } else {
         final elapsed = now.difference(_pendingSince ?? now);
         if (elapsed >= _gracePeriod) {
@@ -317,7 +288,6 @@
       // Clear any pending change if current mode matches desired
       _pendingTarget = null;
       _pendingSince = null;
->>>>>>> 7a4b2d91
     }
 
     if (_mode != previousMode) {
