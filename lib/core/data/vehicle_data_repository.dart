import 'dart:async';

import 'package:dio/dio.dart';
import 'package:flutter/foundation.dart';
import 'package:flutter_riverpod/flutter_riverpod.dart';
import 'package:my_app_gps/core/data/services/vehicle_data_cache_service.dart';
import 'package:my_app_gps/core/data/services/vehicle_data_network_service.dart';
import 'package:my_app_gps/core/data/services/vehicle_data_stream_service.dart';
import 'package:my_app_gps/core/data/vehicle_data_cache.dart';
import 'package:my_app_gps/core/data/vehicle_data_snapshot.dart';
import 'package:my_app_gps/core/database/dao/telemetry_dao.dart';
import 'package:my_app_gps/core/diagnostics/dev_diagnostics.dart';
import 'package:my_app_gps/core/lifecycle/stream_lifecycle_manager.dart';
import 'package:my_app_gps/core/performance/performance_traces.dart';
import 'package:my_app_gps/core/utils/adaptive_render.dart';
import 'package:my_app_gps/core/utils/app_logger.dart';
import 'package:my_app_gps/core/utils/shared_prefs_holder.dart';
import 'package:my_app_gps/core/utils/stream_memoizer.dart';
import 'package:my_app_gps/data/models/event.dart';
import 'package:my_app_gps/features/map/data/position_model.dart';
import 'package:my_app_gps/providers/connectivity_provider.dart';
import 'package:my_app_gps/services/device_service.dart';
import 'package:my_app_gps/services/event_service.dart';
import 'package:my_app_gps/services/positions_service.dart';
import 'package:my_app_gps/services/traccar_socket_service.dart';
import 'package:my_app_gps/services/websocket_manager.dart';
import 'package:my_app_gps/core/network/reconnection_coordinator.dart';
import 'package:shared_preferences/shared_preferences.dart';

/// Provider for cache (requires SharedPreferences) - PUBLIC for override in main
final vehicleDataCacheProvider = Provider<VehicleDataCache>((ref) {
  final prefs = ref.watch(sharedPreferencesProvider);
  return VehicleDataCache(prefs: prefs);
});

/// Provider for SharedPreferences (async init) - PUBLIC for override in main
final sharedPreferencesProvider = Provider<SharedPreferences>((ref) {
  if (SharedPrefsHolder.isInitialized) {
    return SharedPrefsHolder.instance;
  }
  throw UnimplementedError('SharedPreferences must be overridden in main.dart');
});

/// Provider for the vehicle data repository singleton
final vehicleDataRepositoryProvider = Provider<VehicleDataRepository>((ref) {
  final cache = ref.watch(vehicleDataCacheProvider);
  final devSvc = ref.watch(deviceServiceProvider);
  final posSvc = ref.watch(positionsServiceProvider);
  final socketSvc = ref.watch(traccarSocketServiceProvider);
  final telemetryDao = ref.watch(telemetryDaoProvider);
  final eventService = ref.watch(eventServiceProvider);
  final wsManager = ref.watch(webSocketManagerProvider.notifier);

  // Initialize extracted services
  final cacheService = VehicleDataCacheService(
    cache: cache,
    telemetryDao: telemetryDao,
  );

  final streamService = VehicleDataStreamService();

  final networkService = VehicleDataNetworkService(
    deviceService: devSvc,
    positionsService: posSvc,
  );

  final repo = VehicleDataRepository(
    cache: cache,
    deviceService: devSvc,
    positionsService: posSvc,
    socketService: socketSvc,
    telemetryDao: telemetryDao,
    eventService: eventService,
    webSocketManager: wsManager,
    cacheService: cacheService,
    networkService: networkService,
    streamService: streamService,
  );

  // Listen to unified connectivity and update repository/WS behavior
  ref.listen(connectivityProvider, (previous, next) {
    // Update repository offline flag to guard REST calls and timers
    repo.setOffline(offline: next.isOffline);

    // Auto-manage WebSocket lifecycle to prevent retry spam when offline
    final wsManager = ref.read(webSocketManagerProvider.notifier);
    if (next.isOffline) {
      wsManager.suspend();
    } else {
      wsManager.resume();
      // Kick an incremental refresh on reconnect (best-effort, avoids full reload)
      repo.incrementalRefreshAll();
    }
  });

  ref.onDispose(repo.dispose);
  return repo;
});

/// Lifecycle tracking wrapper for per-device position streams.
/// 
/// **Purpose:** Track listener count and last access time for idle stream cleanup.
/// 
/// **Lifecycle:**
/// - Listener count incremented on subscription (onListen callback)
/// - Listener count decremented on cancellation (onCancel callback)
/// - Last access time refreshed on every position emission
/// - Idle timeout: 5 minutes with 0 listeners
/// - LRU eviction: When total streams exceed 2000
/// 
/// **Memory Impact:**
/// Each _StreamEntry: ~1-5 KB overhead
/// Target: <10 MB total for 2000 streams
class _StreamEntry {
  final StreamController<Position?> controller;
  int listenerCount = 0;
  DateTime lastAccess = DateTime.now();

  _StreamEntry(this.controller);

  void incrementListeners() {
    listenerCount++;
    lastAccess = DateTime.now();
  }

  void decrementListeners() {
    listenerCount--;
    lastAccess = DateTime.now();
  }

  void refreshAccess() => lastAccess = DateTime.now();

  bool get isIdle => listenerCount == 0;
  Duration get idleTime => DateTime.now().difference(lastAccess);
}

/// Centralized repository for vehicle data.
///
/// Architecture:
/// - Merges REST API + WebSocket updates
/// - Maintains in-memory + disk cache
/// - Exposes per-device ValueNotifiers
/// - Implements parallel fetch and fallback strategies
/// - Debounces/throttles updates to prevent UI flooding
class VehicleDataRepository {
  static final _log = 'VehicleRepo'.logger;
  
  VehicleDataRepository({
    required this.cache,
    required this.deviceService,
    required this.positionsService,
    required this.socketService,
    required this.telemetryDao,
    required this.eventService,
    required this.webSocketManager,
    required this.cacheService,
    required this.networkService,
    required this.streamService,
  }) {
    // Wire up network service callback
    networkService.onRefreshMultiple = fetchMultipleDevices;
    _init();
  }

  final VehicleDataCache cache;
  final DeviceService deviceService;
  final PositionsService positionsService;
  final TraccarSocketService socketService;
  final TelemetryDaoBase telemetryDao;
  final EventService eventService;
  final WebSocketManager webSocketManager;
  
  // === NEW: Extracted Services ===
  final VehicleDataCacheService cacheService;
  final VehicleDataNetworkService networkService;
  final VehicleDataStreamService streamService; // 🎯 PHASE 2: For fallback suppression
  // Throttle backfill to prevent duplicate runs on rapid reconnects
  DateTime? _lastBackfillRun;
  DateTime? _lastPositionBackfillRun; // positions incremental backfill throttle

  // 🧹 LIFECYCLE: Unified stream and subscription manager
  final _lifecycle = StreamLifecycleManager(name: 'VehicleRepo');

  // Per-device notifiers
  final Map<int, ValueNotifier<VehicleDataSnapshot?>> _notifiers = {};

  // Debounce timers for each device
  final Map<int, Timer> _debounceTimers = {};

  // 🚀 Batching optimization: Buffer position updates for 200ms to reduce UI updates
  final Map<int, VehicleDataSnapshot> _positionUpdateBuffer = {};
  Timer? _batchFlushTimer;
  static const _batchFlushDelay = Duration(milliseconds: 200);

  // Memoization: Track last fetch time to prevent redundant calls
  final Map<int, DateTime> _lastFetchTime = {};

  // Event broadcast stream (raw event maps from WebSocket) - TRACKED
  late final StreamController<Map<String, dynamic>> _eventController =
      _lifecycle.trackController(
        StreamController<Map<String, dynamic>>.broadcast(),
      );
  // Recovered (backfilled) events count stream after reconnect - TRACKED
  late final StreamController<int> _recoveredEventsController =
      _lifecycle.trackController(
        StreamController<int>.broadcast(),
      );

  // REST fallback timer
  Timer? _fallbackTimer;
  
  // 🔄 Adaptive REST fallback backoff (when WebSocket is down)
  // Base interval is 10s; doubles on consecutive empty/failed polls up to 120s, with small jitter
  Duration _fallbackInterval = const Duration(seconds: 10);
  static const Duration _fallbackMin = Duration(seconds: 10);
  static const Duration _fallbackMax = Duration(seconds: 120);
  int _fallbackConsecutiveFailures = 0;
  bool _lastRestFetchHadData = false; // set by fetchMultipleDevices()

  // Memory cleanup timer (runs every hour)
  Timer? _cleanupTimer;

  // Connection state flags
  bool _isWebSocketConnected = false;
  bool _isOffline = false; // unified offline flag (network or backend)
  bool _isDisposed = false; // Safety guard for async operations
  bool _everConnected = false; // Track initial connect vs reconnect

  static const _minFetchInterval = Duration(seconds: 5);
  static const _restFallbackInterval = Duration(seconds: 10);

  // Test-mode flag to disable background timers in widget tests
  // Set from test setup: VehicleDataRepository.testMode = true;
  static bool testMode = false;

  // === Deduplication state ===
  // Stores last processed payload hash for positions per device
  final Map<int, String> _lastPositionHash = <int, String>{};
  // Stores last processed position id per device for fast ID-based dedup
  final Map<int, int> _lastPositionId = <int, int>{};
  // Stores last processed payload hash for device updates per device
  final Map<int, String> _lastDevicePayloadHash = <int, String>{};

  // === Device name cache ===
  // Holds resolved device names for quick UI use (notifications, lists)
  final Map<int, String> _deviceNames = <int, String>{};

  // === 🎯 PRIORITY 1: Per-device position streams ===
  // Provides reactive stream API for provider integration
  // Eliminates need for providers to poll ValueNotifiers
  // Using StreamController with sync broadcast for immediate delivery of latest value
  final Map<int, _StreamEntry> _deviceStreams = {};
  final Map<int, Position?> _latestPositions = {};
  
  // === 🎯 PHASE 9: Stream memoization & lifecycle management ===
  // Prevents duplicate stream subscriptions for the same device
  final _streamMemoizer = StreamMemoizer<Position?>();
  
  // === 🎯 PHASE 1 STEP 3: Aggressive memory & lifecycle management ===
  // Optimized values for reduced memory footprint and proactive cleanup
  // 
  // **Previous values (Phase 9):**
  // - _kIdleTimeout: 5 minutes (passive cleanup)
  // - _kMaxStreams: 2000 (10MB memory overhead)
  // - _kCleanupInterval: 60 seconds
  // 
  // **New values (Phase 1 Step 3):**
  // - _kIdleTimeout: 1 minute (5x more aggressive)
  // - _kMaxStreams: 500 (4x lower limit, 2.5MB overhead)
  // - _kCleanupInterval: 60 seconds (maintained for consistency)
  // 
  // **Expected impact:**
  // - 50-70% less idle memory usage
  // - 5-7 MB freed for 1000-device fleets
  // - Lower GC pressure = smoother UI
  Timer? _streamCleanupTimer;
  static const _kIdleTimeout = Duration(minutes: 1);  // Was: 5 minutes
  static const _kMaxStreams = 500;  // Was: 2000
  static const _kCleanupInterval = Duration(seconds: 60);  // Maintained

  // === 🎯 STREAM BACKPRESSURE: Adaptive throttling based on LOD mode ===
  // Per-device last emission time to enforce emit gap
  final Map<int, DateTime> _lastEmit = {};
  // Per-device pending updates (coalescing buffer - only keeps latest)
  final Map<int, VehicleDataSnapshot> _pendingUpdates = {};
  // Coalesced update count for stats
  int _coalescedCount = 0;
  // Optional LOD controller reference (set externally by MapPage)
  AdaptiveLodController? _lodController;

  /// Set the LOD controller for adaptive backpressure
  /// Should be called by MapPage or other UI component that manages LOD
  void setLodController(AdaptiveLodController? controller) {
    _lodController = controller;
    _log.debug('[Backpressure] LOD controller ${controller != null ? 'attached' : 'detached'}');
  }

  /// Get emit gap duration based on current LOD mode
  Duration _emitGap() {
    final mode = _lodController?.mode ?? RenderMode.high;
    return switch (mode) {
      RenderMode.high => const Duration(milliseconds: 33),   // ~30 Hz
      RenderMode.medium => const Duration(milliseconds: 66), // ~15 Hz
      RenderMode.low => const Duration(milliseconds: 120),   // ~8 Hz
    };
  }

  /// Resolve a friendly device name with safe fallbacks.
  /// Returns a user-visible string; never null.
  String resolveDeviceName(int deviceId) {
    final name = _deviceNames[deviceId];
    if (name != null && name.trim().isNotEmpty) {
      return name;
    }
    return 'Unknown Device';
  }

  /// Cache a device map (e.g., from REST or WebSocket) to update name cache.
  void cacheDevice(Map<String, dynamic> device) {
    final id = device['id'];
    final name = device['name'];
    if (id is int && name is String && name.trim().isNotEmpty) {
      _deviceNames[id] = name;
    }
  }

  /// Fetch a single device by ID (lazy load) and update name cache.
  /// Uses existing DeviceService; falls back to scanning the full list.
  Future<Map<String, dynamic>?> fetchDeviceById(int id) async {
    try {
      // Current DeviceService exposes only fetchDevices(); scan for target.
      final devices = await deviceService.fetchDevices();
      for (final d in devices) {
        if (d['id'] == id) {
          cacheDevice(d);
          return d;
        }
      }
    } catch (e) {
      _log.error('Failed to fetch device $id', error: e);
    }
    return null;
  }

  // Compute a stable hash string for a Position
  String _hashPosition(Position p) {
    // Prefer unique position id when available
    if (p.id != null) return 'pid:${p.id}';
    // Otherwise derive from key fields rounded to avoid noisy float jitter
    final lat = p.latitude.toStringAsFixed(6);
    final lon = p.longitude.toStringAsFixed(6);
    final spd = p.speed.toStringAsFixed(1);
    final ts = p.deviceTime.toUtc().millisecondsSinceEpoch;
    return 'd:${p.deviceId}|t:$ts|lat:$lat|lon:$lon|s:$spd';
  }

  // Compute a stable hash for device JSON payloads
  String _hashDevicePayload(Map<String, dynamic> m) {
    final deviceId = m['id'] ?? m['deviceId'] ?? '';
    final posId = m['positionId'] ?? '';
    final status = m['status'] ?? '';
    final lastUpdate = m['lastUpdate'] ?? m['lastUpdateDt']?.toString() ?? '';
    final attrs = (m['attributes'] is Map<String, dynamic>)
        ? (m['attributes'] as Map<String, dynamic>)
        : const <String, dynamic>{};
    final ign = attrs['ignition'];
    final motion = attrs['motion'];
    return 'd:$deviceId|p:$posId|s:$status|lu:$lastUpdate|i:$ign|m:$motion';
  }

  void _init() {
    // Pre-warm cache synchronously (safe - only reads SharedPreferences)
    _prewarmCache();

    // Fire-and-forget: apply telemetry retention policy (30 days) on startup
    unawaited(_applyTelemetryRetention());

    // Defer WebSocket subscription to after provider initialization completes
    Future.microtask(() {
      // Subscribe to WebSocket updates (connect returns a stream) - TRACKED
      _lifecycle.track(
        socketService.connect().listen(_handleSocketMessage),
      );

      // Register a resubscription with the centralized reconnection coordinator
      // to avoid duplicate subscriptions across concurrent reconnects.
      ReconnectionCoordinator.instance.registerSubscription(
        'vehicle_data_repository',
        () async {
          if (_isDisposed) return;
          await _resubscribeWebSocket();
        },
      );

      // Start REST fallback timer (disabled in tests)
      if (!VehicleDataRepository.testMode) {
        _startFallbackPolling();
      } else {
        _log.debug('[TEST] Skipping REST fallback timer');
      }

      // Start periodic cleanup timer to prevent memory leaks
      _startCleanupTimer();

      _log.debug('Initialized with deferred WebSocket connection');
    });
  }

  /// Cancel and re-establish the WebSocket subscription safely.
  Future<void> _resubscribeWebSocket() async {
    try {
      await _socketSub?.cancel();
      _socketSub = socketService.connect().listen(_handleSocketMessage);
      _log.debug('WebSocket resubscribed (VehicleDataRepository)');
    } catch (e) {
      _log.error('Failed to resubscribe WebSocket', error: e);
    }
  }

  /// Expose a stream of raw event maps coming from the WebSocket 'events' payload.
  /// Consumers can transform these into domain models as needed.
  Stream<Map<String, dynamic>> get onEvent => _eventController.stream;

  /// Expose a stream of recovered event counts emitted after reconnect backfill
  Stream<int> get onRecoveredEvents => _recoveredEventsController.stream;

  /// Update offline state from connectivity provider
  void setOffline({required bool offline}) {
    if (_isOffline == offline) return;
    _isOffline = offline;
    _log.info('Connectivity changed → offline=$_isOffline');
    if (_isOffline) {
      _fallbackTimer?.cancel();
    } else {
      if (!VehicleDataRepository.testMode) {
        _startFallbackPolling();
      }
    }
  }

  /// Deletes telemetry records older than 30 days.
  Future<void> _applyTelemetryRetention() async {
    try {
      final cutoff = DateTime.now().toUtc().subtract(const Duration(days: 30));
      await telemetryDao.deleteOlderThan(cutoff);
      _log.debug('Telemetry retention applied. Cutoff: $cutoff');
    } catch (e) {
      _log.error('Telemetry retention failed', error: e);
    }
  }

  /// Start periodic cleanup timer (runs every hour)
  void _startCleanupTimer() {
    _cleanupTimer?.cancel();
    if (!VehicleDataRepository.testMode) {
      _cleanupTimer = _lifecycle.trackTimer(
        Timer.periodic(
          const Duration(hours: 1),
          (_) => _cleanupStaleDevices(),
        ),
      );
      _log.debug('🧹 Cleanup timer started (every 1 hour)');
    }
  }

  /// Remove and dispose stale device notifiers (older than 7 days)
  void _cleanupStaleDevices() {
    if (_isDisposed) {
      _log.debug('[CONCURRENCY] 🧩 Cleanup skipped: repository disposed');
      return;
    }

    final now = DateTime.now();
    var removed = 0;

    _notifiers.removeWhere((deviceId, notifier) {
      final snapshot = notifier.value;
      if (snapshot == null) return false;

      final age = now.difference(snapshot.timestamp);
      if (age > const Duration(days: 7)) {
        notifier.dispose();
        removed++;
        return true;
      }
      return false;
    });

    _log.info('🧹 Cleaned up $removed stale devices at $now');
  }

  /// Test-only method to invoke cleanup (exposed for unit tests)
  @visibleForTesting
  void invokeTestCleanup() => _cleanupStaleDevices();

  /// Pre-warm cache by loading all cached snapshots into notifiers
  /// Pre-warm cache by loading all cached snapshots into notifiers
  /// 🎯 PRIORITY 1: Also populates per-device position stream cache
  void _prewarmCache() {
    try {
      final allCached = cache.loadAll();
      if (allCached.isEmpty) {
        _log.debug('No cached data to prewarm');
        return;
      }
      for (final entry in allCached.entries) {
        final deviceId = entry.key;
        final snapshot = entry.value;
        _notifiers[deviceId] = ValueNotifier<VehicleDataSnapshot?>(snapshot);
        
        // 🎯 PRIORITY 1: Populate position stream cache for immediate offline availability
        if (snapshot.position != null) {
          _latestPositions[deviceId] = snapshot.position;
          _log.debug('📡 Cached position loaded for device $deviceId');
        }
      }
      _log.info('✅ Pre-warmed cache with ${allCached.length} devices (notifiers + streams)');
    } catch (e) {
      _log.error('Cache pre-warm error', error: e);
    }
  }

  /// Handle incoming WebSocket messages
  Future<void> _handleSocketMessage(TraccarSocketMessage msg) async {
    if (_isDisposed) {
      _log.debug('[CONCURRENCY] 🧩 Socket message dropped: repository disposed');
      return;
    }

    if (msg.type == 'connected') {
      _isWebSocketConnected = true;
      _log.info('✅ WebSocket connected');
      // RESET BACKOFF: on successful WS reconnect, restore fallback interval
      _fallbackConsecutiveFailures = 0;
      _fallbackInterval = _fallbackMin;
      // Reschedule fallback timer with base interval (best effort)
      if (!VehicleDataRepository.testMode) {
        _startFallbackPolling();
      }
      // If this is a reconnect (not the very first connection), backfill missed events.
      if (_everConnected) {
        unawaited(_onWebSocketReconnect());
        // Also perform an incremental positions backfill using last known snapshot/ids
        unawaited(_onWebSocketReconnectPositions());
      } else {
        _everConnected = true;
      }
      return;
    }

    // Standard positions payload (fast path)
    if (msg.type == 'positions' && msg.positions != null) {
      _handlePositionUpdates(msg.positions!);
      return;
    }

    // Events payload: may include positionId or deviceId and attributes (e.g., ignition)
    if (msg.type == 'events' && msg.payload != null) {
      try {
        _log.debug('[WS] events payload: ${msg.payload}');
        final payload = msg.payload;
        final events =
            payload is List ? List<dynamic>.from(payload) : <dynamic>[payload];
        for (final e in events) {
          if (e is Map<String, dynamic>) {
            // Broadcast raw event to listeners (Notifications pipeline)
            if (!_eventController.isClosed) {
              _eventController.add(e);
              _log.debug('Broadcasting event ${e['type'] ?? ''}');
            }
            final posId = e['positionId'] as int?;
            final deviceId = e['deviceId'] as int?;
            _log.debug('[WS] event for deviceId=$deviceId posId=$posId');
            
            // If event contains a positionId, fetch that position (likely contains attributes)
            if (posId != null) {
              try {
                final p = await positionsService.latestByPositionId(posId);
                if (p != null) {
                  _log.debug('[WS] fetched Position for posId=$posId -> device=${p.deviceId}');
                  _handlePositionUpdates([p]);
                }
              } catch (e) {
                _log.warning('Failed to fetch position for positionId=$posId', error: e);
              }
            }

            // Apply attribute-only updates (ignition/motion) immediately
            if (deviceId != null) {
              final attrs = e['attributes'];
              if (attrs is Map<String, dynamic>) {
                final ignition = attrs['ignition'];
                EngineState? engineState;
                if (ignition is bool) {
                  engineState = ignition ? EngineState.on : EngineState.off;
                } else if (attrs['motion'] is bool && attrs['motion'] == true) {
                  engineState = EngineState.on;
                }
                if (engineState != null) {
                  final rawTime = (e['eventTime'] ??
                      e['serverTime'] ??
                      e['deviceTime']) as String?;
                  DateTime ts;
                  try {
                    ts = rawTime != null
                        ? DateTime.parse(rawTime).toUtc()
                        : DateTime.now().toUtc();
                  } catch (_) {
                    ts = DateTime.now().toUtc();
                  }
                  // Ensure newer than any cached snapshot
                  ts = ts.add(const Duration(milliseconds: 1));
                  final partial = VehicleDataSnapshot(
                    deviceId: deviceId,
                    timestamp: ts,
                    engineState: engineState,
                    lastUpdate: ts,
                  );
                  _log.debug('[WS] applying event-based engine update for device=$deviceId -> $engineState at $ts');
                  _updateDeviceSnapshot(partial);
                }
              }

              // Also refresh device data if no positionId to keep other fields fresh
              if (posId == null) {
                _lastFetchTime.remove(deviceId);
                _log.debug('[WS] refreshing device data for deviceId=$deviceId (event)');
                unawaited(_fetchDeviceData(deviceId));
              }
            }
          }
        }
      } catch (e) {
        _log.error('Event handling error', error: e);
      }
      return;
    }

    // Devices payload: updated device metadata or positionId may be present
    if (msg.type == 'devices' && msg.payload != null) {
      try {
        _log.debug('[WS] devices payload: ${msg.payload}');
        final payload = msg.payload;
        final devices =
            payload is List ? List<dynamic>.from(payload) : <dynamic>[payload];
        for (final d in devices) {
          if (d is Map<String, dynamic>) {
            final posId = d['positionId'] as int?;
            final deviceId = d['id'] as int?;
            _log.debug('[WS] device update for deviceId=$deviceId posId=$posId');

            // Update device name cache when present in payload
            if (deviceId != null) {
              final name = d['name'];
              if (name is String && name.trim().isNotEmpty) {
                _deviceNames[deviceId] = name;
              }
            }

            // Deduplicate identical device payloads
            if (deviceId != null) {
              final hash = _hashDevicePayload(d);
              final prev = _lastDevicePayloadHash[deviceId];
              if (prev != null && prev == hash) {
                _log.debug('[WS] 🔁 Duplicate skipped for deviceId=$deviceId');
                continue; // Skip processing identical payload
              }
              _lastDevicePayloadHash[deviceId] = hash;
            }
            if (posId != null) {
              try {
                final p = await positionsService.latestByPositionId(posId);
                if (p != null) {
                  _log.debug('[WS] fetched Position for device posId=$posId -> device=${p.deviceId}');
                  _handlePositionUpdates([p]);
                }
              } catch (e) {
                _log.warning('Failed to fetch position for device update posId=$posId', error: e);
              }
            }

            if (deviceId != null) {
              // Apply attribute-only ignition updates from device payload if present
              final attrs = d['attributes'];
              if (attrs is Map<String, dynamic>) {
                final ignition = attrs['ignition'];
                EngineState? engineState;
                if (ignition is bool) {
                  engineState = ignition ? EngineState.on : EngineState.off;
                } else if (attrs['motion'] is bool && attrs['motion'] == true) {
                  engineState = EngineState.on;
                }
                if (engineState != null) {
                  final ts = DateTime.now()
                      .toUtc()
                      .add(const Duration(milliseconds: 1));
                  final partial = VehicleDataSnapshot(
                    deviceId: deviceId,
                    timestamp: ts,
                    engineState: engineState,
                    lastUpdate: ts,
                  );
                  _log.debug('[WS] applying device-based engine update for device=$deviceId -> $engineState at $ts');
                  _updateDeviceSnapshot(partial);
                }
              }

              // Refresh device data if no positionId to keep other fields fresh
              if (posId == null) {
                _log.debug('[WS] refreshing device data for deviceId=$deviceId (device update)');
                _lastFetchTime.remove(deviceId);
                unawaited(_fetchDeviceData(deviceId));
              }
            }
          }
        }
      } catch (e) {
        _log.error('Devices handling error', error: e);
      }
      return;
    }
  }

  /// On WebSocket reconnect, fetch and apply incremental positions since last known state.
  Future<void> _onWebSocketReconnectPositions() async {
    // Throttle to avoid duplicate runs on rapid reconnect loops
    final now = DateTime.now();
    if (_lastPositionBackfillRun != null &&
        now.difference(_lastPositionBackfillRun!) < const Duration(seconds: 5)) {
      _log.debug('⏳ Skipping positions backfill (throttled)');
      return;
    }
    _lastPositionBackfillRun = now;

    // Determine target devices from active notifiers; if none, nothing to backfill
    final deviceIds = _notifiers.keys.toList();
    if (deviceIds.isEmpty) {
      _log.debug('Positions backfill skipped: no active devices');
      return;
    }

    _log.info('🔄 Reconnected — backfilling positions incrementally for ${deviceIds.length} device(s)');

    // Helper to process a single device
    Future<List<Position>> fetchForDevice(int deviceId) async {
      try {
        // Establish anchor: prefer snapshot timestamp, fallback to latest position time
        final snapTs = _notifiers[deviceId]?.value?.timestamp;
        final latest = _latestPositions[deviceId]?.deviceTime;
        final anchor = (snapTs ?? latest) ?? DateTime.now().toUtc().subtract(const Duration(minutes: 5));
        // Add small safety margin to avoid off-by-one gaps
        final from = anchor.subtract(const Duration(minutes: 1));
        final list = await positionsService.fetchPositionsSince(deviceId: deviceId, since: from);

        if (list.isEmpty) return const <Position>[];

        // Filter strictly newer than our last known, and (if available) positionId greater than last processed
        final lastId = _lastPositionId[deviceId];
        final filtered = list.where((p) {
          final newerByTime = p.deviceTime.isAfter(anchor);
          if (lastId == null) return newerByTime;
          final pid = p.id;
          return newerByTime && (pid == null || pid > lastId);
        }).toList();

        return filtered;
      } catch (e) {
        _log.warning('Positions backfill failed for device $deviceId', error: e);
        return const <Position>[];
      }
    }

    // Limit concurrency to avoid spiking the backend
    const maxConcurrent = 4;
    final results = <Position>[];
    for (var i = 0; i < deviceIds.length; i += maxConcurrent) {
      final slice = deviceIds.sublist(i, (i + maxConcurrent).clamp(0, deviceIds.length));
      final batches = await Future.wait(slice.map(fetchForDevice));
      for (final b in batches) {
        if (b.isNotEmpty) results.addAll(b);
      }
    }

    if (results.isEmpty) {
      _log.info('✅ No missed positions to backfill');
      return;
    }

    _log.info('✅ Applying ${results.length} backfilled position(s)');
    _handlePositionUpdates(results);
  }

  /// On WebSocket reconnect, fetch and replay missed events to downstream consumers
  Future<void> _onWebSocketReconnect() async {
    // Throttle: avoid duplicate runs in quick succession
    final now = DateTime.now();
    if (_lastBackfillRun != null &&
        now.difference(_lastBackfillRun!) < const Duration(seconds: 5)) {
      _log.debug('⏳ Skipping backfill (throttled)');
      return;
    }
    _lastBackfillRun = now;
    // Try to get replay anchor first (most precise)
    final replayAnchor = await eventService.getReplayAnchor();
    // Fallback to latest cached event timestamp
    final cachedTs = await eventService.getLatestCachedEventTimestamp();

    // Establish bounded backfill window [from, to]
    final to = DateTime.now();
    var from =
        replayAnchor ?? cachedTs ?? to.subtract(const Duration(minutes: 30));

    // Guard against clock skew or invalid range
    if (!from.isBefore(to)) {
      // If from >= to, pull a small safety window
      from = to.subtract(const Duration(minutes: 15));
    }
    // Cap the maximum window to avoid oversized responses (max 12 hours)
    const maxWindow = Duration(hours: 12);
    if (to.difference(from) > maxWindow) {
      from = to.subtract(maxWindow);
    }

    _log.info('🔄 Reconnected — backfilling events from $from to $to');
    if (replayAnchor != null) {
      _log.debug('⏱️ Using replay anchor from last processed event');
    } else if (cachedTs != null) {
      _log.debug('📦 Using latest cached event timestamp');
    }

    try {
      // Some backends require deviceId to return events. Fetch per-device.
      // Prefer active device notifiers; fallback to full device list.
      var deviceIds = _notifiers.keys.toList();
      if (deviceIds.isEmpty) {
        try {
          final devices = await deviceService.fetchDevices();
          deviceIds = devices.map((d) => d['id']).whereType<int>().toList();
        } catch (e) {
          _log.warning('Failed to load devices for backfill', error: e);
        }
      }

      if (deviceIds.isEmpty) {
        _log.warning('⚠️ No deviceIds available for backfill');
        return;
      }

      // Add a safety margin to the from time to avoid off-by-one gaps
      final safeFrom = from.subtract(const Duration(minutes: 5));

      _log.debug('📆 Backfill window (safe): $safeFrom → $to');
      _log.debug('🧭 Backfilling per-device for ${deviceIds.length} device(s): $deviceIds');

      // Mark a backfill request in diagnostics (counting once per reconnect)
      DevDiagnostics.instance.onBackfillRequested(deviceIds.length);
      final allMissed = <Event>[];
      for (final id in deviceIds) {
        try {
          _log.debug('🔎 Fetching events for device $id');
          final list = await eventService.fetchEvents(
            deviceId: id,
            from: safeFrom,
            to: to,
          );
          if (list.isNotEmpty) allMissed.addAll(list);
        } catch (e) {
          _log.warning('Backfill fetch failed for device $id', error: e);
        }
      }

      if (allMissed.isEmpty) {
        _log.info('✅ No missed events');
        return;
      }

      // Notify recovered count once per backfill
      if (!_recoveredEventsController.isClosed) {
        _recoveredEventsController.add(allMissed.length);
      }
      for (final e in allMissed) {
        if (!_eventController.isClosed) {
          _eventController.add(e.toJson());
        }
      }
      _log.info('✅ Replayed ${allMissed.length} missed events');
      
      // Diagnostics: applied backfilled events
      try {
        // Avoid a hard dependency in release builds
        // ignore: unnecessary_statements
        DevDiagnostics.instance.onBackfillApplied(allMissed.length);
      } catch (e) {
        _log.warning('DevDiagnostics.onBackfillApplied failed', error: e);
      }
    } catch (e) {
      _log.warning('Missed-event fetch failed', error: e);
    }
  }

  /// Process position updates (from WebSocket or REST)
  /// 🚀 Optimized with 200ms batching to reduce UI update frequency by 40-60%
  void _handlePositionUpdates(List<Position> positions) {
    if (positions.isEmpty) return;

    for (final pos in positions) {
      // 1) Fast path: per-device dedup by last positionId
      final currentId = pos.id;
      if (currentId != null) {
        final lastId = _lastPositionId[pos.deviceId];
        if (lastId != null && lastId == currentId) {
          _log.debug('🔁 Duplicate positionId skipped for deviceId=${pos.deviceId} (posId=$currentId)');
          continue; // Identical position already processed
        }
        _lastPositionId[pos.deviceId] = currentId;
      }

      // 2) Fallback: hash-based dedup when id is missing/unstable
      if (currentId == null) {
        final hash = _hashPosition(pos);
        final prev = _lastPositionHash[pos.deviceId];
        if (prev != null && prev == hash) {
          _log.debug('🔁 Duplicate skipped for deviceId=${pos.deviceId}');
          continue; // Skip duplicate
        }
        _lastPositionHash[pos.deviceId] = hash;
      }

      final snapshot = VehicleDataSnapshot.fromPosition(pos);

      // 🚀 Batch positions in 200ms window instead of individual debounce timers
      // This reduces the number of UI updates from ~5/sec to ~2/sec per device
      _positionUpdateBuffer[pos.deviceId] = snapshot;
      
      // Schedule batch flush if not already scheduled
      _batchFlushTimer ??= _lifecycle.trackTimer(
        Timer(_batchFlushDelay, _flushPositionBatch),
      );
    }

    _log.debug('Buffered ${positions.length} position updates (will flush in ${_batchFlushDelay.inMilliseconds}ms)');
  }

  /// Flush batched position updates to UI
  void _flushPositionBatch() {
    if (_positionUpdateBuffer.isEmpty) {
      _batchFlushTimer = null;
      return;
    }

    final updateCount = _positionUpdateBuffer.length;
    
    // 🚀 START PERFORMANCE TRACE
    PerformanceTraces().startPositionBatchTrace(updateCount);
    
    _log.debug('🚀 Flushing batch of $updateCount position updates');

    // Process all buffered updates at once
    for (final entry in _positionUpdateBuffer.entries) {
      _updateDeviceSnapshot(entry.value);
    }
    
    // 🚀 STOP PERFORMANCE TRACE
    PerformanceTraces().stopPositionBatchTrace(
      flushedCount: updateCount,
      batchWindowMs: _batchFlushDelay.inMilliseconds,
    );

    // Clear buffer and timer
    _positionUpdateBuffer.clear();
    _batchFlushTimer = null;
  }

  /// Update cache and notify listeners for a device
  /// 🎯 STREAM BACKPRESSURE: Implements adaptive throttling and coalescing
  void _updateDeviceSnapshot(VehicleDataSnapshot snapshot) {
    final deviceId = snapshot.deviceId;
    final now = DateTime.now();
    final gap = _emitGap();
    final lastEmit = _lastEmit[deviceId];

    // Check if we're within throttle window
    if (lastEmit != null && now.difference(lastEmit) < gap) {
      // Coalesce: Store latest update, discard previous pending
      final hadPending = _pendingUpdates.containsKey(deviceId);
      _pendingUpdates[deviceId] = snapshot;
      
      if (hadPending) {
        _coalescedCount++;
        if (kDebugMode && _coalescedCount % 10 == 0) {
          _log.debug('[Backpressure] Coalesced $_coalescedCount updates (device $deviceId)');
        }
      }

      // Schedule delayed emission after gap expires
      Future.delayed(gap, () {
        final pending = _pendingUpdates.remove(deviceId);
        if (pending != null && !_isDisposed) {
          _emitSnapshot(pending);
        }
      });
      
      return; // Skip immediate emission
    }

    // Emit immediately if gap has passed
    _emitSnapshot(snapshot);
    _lastEmit[deviceId] = now;
  }

  /// Internal: Actually emit snapshot to notifiers and streams
  void _emitSnapshot(VehicleDataSnapshot snapshot) {
    final existing = _notifiers[snapshot.deviceId]?.value;
    _log.debug('Updating snapshot for device=${snapshot.deviceId}');
    _log.debug('  incoming: $snapshot');
    _log.debug('  existing: $existing');

    // Log engine state changes explicitly
    if (snapshot.engineState != null &&
        snapshot.engineState != existing?.engineState) {
      _log.debug('🔧 ENGINE STATE CHANGE: ${existing?.engineState} → ${snapshot.engineState}');
    }

    // Update cache
    cache.put(snapshot);

    // Persist telemetry record (history) - best-effort, ignore failures
    try {
      telemetryDao.put(
        TelemetrySample(
          deviceId: snapshot.deviceId,
          timestampMs: snapshot.timestamp.toUtc().millisecondsSinceEpoch,
          speed: snapshot.speed,
          battery: snapshot.batteryLevel,
          signal: snapshot.signal,
          engine: snapshot.engineState?.name,
          odometer: snapshot.odometer,
          motion: snapshot.motion,
        ),
      );
    } catch (_) {
      // Swallow errors to keep UI pipeline unaffected
    }

    // Get or create notifier
    final notifier = _notifiers[snapshot.deviceId];
    if (notifier != null) {
      final existing = notifier.value;
      final merged = existing?.merge(snapshot) ?? snapshot;

      // Prevent redundant updates: only notify when content actually changed
      if (merged != existing) {
        notifier.value = merged;
        _log.debug('  merged: $merged');
        _log.debug('  ✅ Notifier updated - listeners will be notified');
        
        // 🎯 PRIORITY 1: Broadcast to per-device position stream
        _broadcastPositionUpdate(merged);
      } else {
        _log.debug('  ⏭️ No effective change, notifier not updated');
      }
    } else {
      _notifiers[snapshot.deviceId] =
          ValueNotifier<VehicleDataSnapshot?>(snapshot);
      _log.debug('  ✅ New notifier created for device ${snapshot.deviceId}');
      
      // 🎯 PRIORITY 1: Broadcast initial position to stream
      _broadcastPositionUpdate(snapshot);
    }
  }

  /// Broadcast position update to device-specific stream (Priority 1 optimization)
  void _broadcastPositionUpdate(VehicleDataSnapshot snapshot) {
    final position = snapshot.position;
    final deviceId = snapshot.deviceId;
    
    // Update latest position cache
    _latestPositions[deviceId] = position;
    
    // 🎯 RENDER OPTIMIZATION: Defer stream broadcast to microtask queue
    // This shifts emissions after current UI work completes, preventing frame jank
    Future.microtask(() {
      // Broadcast to stream if there are active listeners
      final entry = _deviceStreams[deviceId];
      if (entry != null && !entry.controller.isClosed && entry.controller.hasListener) {
        entry.controller.add(position);
        entry.refreshAccess(); // 🎯 PHASE 9 STEP 2: Update last access time
        _log.debug('📡 Position broadcast to stream for device $deviceId (listeners: ${entry.listenerCount})');
      }
    });
  }

  /// Get or create a ValueNotifier for a device
  ValueNotifier<VehicleDataSnapshot?> getNotifier(int deviceId) {
    return _notifiers.putIfAbsent(deviceId, () {
      final cached = cache.get(deviceId);
      final notifier = ValueNotifier<VehicleDataSnapshot?>(cached);
      if (cached == null) {
        _fetchDeviceData(deviceId);
      }
      return notifier;
    });
  }

  /// Fetch data for a single device (with memoization)
  Future<void> _fetchDeviceData(int deviceId) async {
    if (_isOffline) {
      _log.debug('Offline → skip fetch for device $deviceId');
      return; // Use cached data only
    }

    final lastFetch = _lastFetchTime[deviceId];
    if (lastFetch != null &&
        DateTime.now().difference(lastFetch) < _minFetchInterval) {
      _log.debug('Skipping fetch for device $deviceId (fetched recently)');
      return;
    }

    _lastFetchTime[deviceId] = DateTime.now();

    try {
      // Fetch device info
      final devices = await deviceService.fetchDevices();
      // Cache all device names from this call for faster resolution later
      for (final d in devices) {
        final id = d['id'];
        final name = d['name'];
        if (id is int && name is String && name.trim().isNotEmpty) {
          _deviceNames[id] = name;
        }
      }

      final device = devices.firstWhere(
        (d) => d['id'] == deviceId,
        orElse: () => <String, dynamic>{},
      );

      if (device.isEmpty) {
        _log.debug('Device $deviceId not found');
        return;
      }

      // Fetch position using positionId or fallback
      final posId = device['positionId'];
      Position? position;

      if (posId is int) {
        position = await positionsService.latestByPositionId(posId);
      }

      // Fallback: fetch recent history if no positionId
      if (position == null) {
        final recent = await positionsService.fetchLatestPositions(
          deviceIds: [deviceId],
        );
        if (recent.isNotEmpty) {
          position = recent.first;
        }
      }

      if (position != null) {
        var snapshot = VehicleDataSnapshot.fromPosition(position);
        // Overlay engine state from device attributes if present
        final devAttrs = (device['attributes'] is Map)
            ? Map<String, dynamic>.from(device['attributes'] as Map)
            : const <String, dynamic>{};
        final ign = devAttrs['ignition'];
        EngineState? engineState;
        if (ign is bool) {
          engineState = ign ? EngineState.on : EngineState.off;
        } else if (devAttrs['motion'] is bool && devAttrs['motion'] == true) {
          engineState = EngineState.on;
        }
        if (engineState != null && engineState != snapshot.engineState) {
          snapshot = VehicleDataSnapshot(
            deviceId: snapshot.deviceId,
            timestamp: snapshot.timestamp.add(const Duration(milliseconds: 1)),
            position: snapshot.position,
            engineState: engineState,
            speed: snapshot.speed,
            distance: snapshot.distance,
            lastUpdate: snapshot.lastUpdate,
            batteryLevel: snapshot.batteryLevel,
            fuelLevel: snapshot.fuelLevel,
          );
          _log.debug('Overlayed engine from device attrs for $deviceId -> $engineState');
        }
        _updateDeviceSnapshot(snapshot);
      }
    } catch (e) {
      _log.error('Fetch error for device $deviceId', error: e);
    }
  }

  /// Parallel fetch for multiple devices (used on app start or WebSocket reconnect)
  Future<void> fetchMultipleDevices(List<int> deviceIds) async {
    if (deviceIds.isEmpty) return;
    if (_isOffline) {
      _log.debug('Offline → skip parallel fetch for ${deviceIds.length} devices');
      return; // Use cached data only
    }

    try {
      _log.debug('Fetching ${deviceIds.length} devices in parallel');

      // Fetch all devices
      final devices = await deviceService.fetchDevices();
      final deviceMap = {for (final d in devices) d['id']: d};

      // Fetch positions using latestForDevices (already optimized)
      final deviceList = deviceIds
          .where(deviceMap.containsKey)
          .map((id) => deviceMap[id]!)
          .toList();

      // Update device name cache from fetched devices
      for (final d in deviceList) {
        final id = d['id'];
        final name = d['name'];
        if (id is int && name is String && name.trim().isNotEmpty) {
          _deviceNames[id] = name;
        }
      }

      final positions = await positionsService.latestForDevices(deviceList);

      // Update cache and notifiers
      for (final entry in positions.entries) {
        final snapshot = VehicleDataSnapshot.fromPosition(entry.value);
        _updateDeviceSnapshot(snapshot);
      }

      _log.debug('✅ Fetched ${positions.length} positions');
<<<<<<< HEAD
    } on FormatException catch (e) {
      // JSON parsing errors - likely server returning HTML error page
      // This is a common issue when API endpoint returns error HTML
      _log.debug('Invalid response format during parallel fetch (likely HTML error page): ${e.message}');
    } on DioException catch (e) {
      // Network errors - log at debug level (expected in some scenarios)
      if (e.response?.statusCode != null) {
        _log.debug('HTTP ${e.response?.statusCode} error during parallel fetch');
      } else {
        _log.debug('Network error during parallel fetch: ${e.type}');
      }
    } catch (e, st) {
      // Unexpected errors only
      _log.error('Unexpected parallel fetch error', error: e, stackTrace: st);
=======
      // Mark if this REST cycle delivered any data to drive backoff reset
      _lastRestFetchHadData = positions.isNotEmpty;
    } catch (e) {
      _log.error('Parallel fetch error', error: e);
      _lastRestFetchHadData = false;
>>>>>>> 7a4b2d91
    }
  }

  /// Start REST polling fallback (only when WebSocket disconnected)
  void _startFallbackPolling() {
    _fallbackTimer?.cancel();
    // Convert to single-shot scheduling so we can vary interval
    _fallbackTimer?.cancel();
    _scheduleNextFallbackTick();
  }

  void _scheduleNextFallbackTick() {
    _fallbackTimer?.cancel();
    final interval = _fallbackInterval;
    _fallbackTimer = _lifecycle.trackTimer(
      Timer(interval, () async {
        if (_isDisposed) {
          _log.debug('🧩 Fallback tick skipped: repository disposed');
          return;
        }
        if (_isOffline) {
          _log.debug('Offline → skipping REST fallback tick');
          _fallbackInterval = _fallbackMin; // reset when offline; UI will rely on cache
          _scheduleNextFallbackTick();
          return;
        }

        // Suppress fallback if WS just reconnected
        if (webSocketManager.shouldSuppressFallback()) {
          _log.debug('[FALLBACK-SUPPRESS] ✋ Skipping REST fallback - WS just reconnected');
          _fallbackInterval = _fallbackMin; // reset on reconnect
          _fallbackConsecutiveFailures = 0;
          _scheduleNextFallbackTick();
          return;
        }

        if (!_isWebSocketConnected && _notifiers.isNotEmpty) {
          _log.debug('WebSocket disconnected → REST fallback (interval=${interval.inSeconds}s)');
          final deviceIds = _notifiers.keys.toList();
          await fetchMultipleDevices(deviceIds);

          // Adaptive backoff: if data arrived, reset; else back off exponentially
          if (_lastRestFetchHadData) {
            if (_fallbackInterval != _fallbackMin) {
              _log.debug('[BACKOFF] ✅ Data received → reset interval to ${_fallbackMin.inSeconds}s');
            }
            _fallbackConsecutiveFailures = 0;
            _fallbackInterval = _fallbackMin;
          } else {
            _fallbackConsecutiveFailures++;
            // Double up to max
            final nextMs = (_fallbackInterval.inMilliseconds * 2).clamp(
              _fallbackMin.inMilliseconds,
              _fallbackMax.inMilliseconds,
            );
            // Add small jitter (±10%) to avoid thundering herd
            final jitter = (nextMs * 0.1).toInt();
            final jittered = (nextMs - jitter) + (jitter ~/ 2);
            _fallbackInterval = Duration(milliseconds: jittered);
            _log.debug('[BACKOFF] ⬆️ No data (consecutive: $_fallbackConsecutiveFailures) → next in ${_fallbackInterval.inSeconds}s');
          }
        } else {
          // If WS connected or no listeners, keep base interval
          _fallbackConsecutiveFailures = 0;
          _fallbackInterval = _fallbackMin;
        }

        _scheduleNextFallbackTick();
      }),
    );
  }

  /// Manually refresh data for a device (used when user taps refresh)
  Future<void> refresh(int deviceId) async {
    _lastFetchTime.remove(deviceId); // Clear memoization
    await _fetchDeviceData(deviceId);
  }

  /// Refresh all active devices
  Future<void> refreshAll() async {
    _lastFetchTime.clear();
    await fetchMultipleDevices(_notifiers.keys.toList());
  }

  /// Incremental refresh for all active devices using last known timestamps/ids.
  /// Avoids full device list reload on reconnect/resume and applies only new positions.
  Future<void> incrementalRefreshAll() async {
    await _onWebSocketReconnectPositions();
  }

  // === 🎯 PRIORITY 1: Stream-based position API ===
  
  /// Get a reactive stream of position updates for a specific device.
  /// 
  /// Returns a broadcast stream that emits the latest position whenever it changes.
  /// New subscribers immediately receive the last known position (if any).
  /// 
  /// **Usage in Riverpod providers:**
  /// ```dart
  /// final devicePositionProvider = StreamProvider.family<Position?, int>((ref, deviceId) {
  ///   final repo = ref.watch(vehicleDataRepositoryProvider);
  ///   return repo.positionStream(deviceId);
  /// });
  /// ```
  /// 
  /// **Benefits:**
  /// - 99% reduction in unnecessary broadcasts (only this device's subscribers notified)
  /// - Reactive composition with standard Dart streams
  /// - Automatic cleanup when stream is cancelled
  /// - 🎯 PHASE 9: Memoized to prevent duplicate subscriptions
  /// - 🎯 PHASE 9 STEP 2: Lifecycle tracking with auto-cleanup
  Stream<Position?> positionStream(int deviceId) {
    // 🎯 PHASE 1 STEP 3: Proactive LRU eviction BEFORE creating new stream
    // Prevents reactive overflow when hitting stream limit
    if (_deviceStreams.length >= _kMaxStreams && !_deviceStreams.containsKey(deviceId)) {
      _evictLRUStream();
      _log.debug('⚠️ Proactive LRU eviction triggered (limit: $_kMaxStreams, current: ${_deviceStreams.length})');
    }
    
    // 🎯 PHASE 9: Use StreamMemoizer to cache streams and prevent duplicates
    return _streamMemoizer.memoize(
      'device_$deviceId',
      () {
        // Lazy-create stream entry with lifecycle tracking for this device
        final entry = _deviceStreams.putIfAbsent(
          deviceId,
          () {
            final controller = _lifecycle.trackController(
              StreamController<Position?>.broadcast(
                sync: true, // Synchronous delivery for immediate UI updates
                onListen: () {
                  final entry = _deviceStreams[deviceId];
                  if (entry != null) {
                    entry.incrementListeners();
                    _log.debug('📡 Stream listener added for device $deviceId (count: ${entry.listenerCount})');
                  }
                },
                onCancel: () {
                  final entry = _deviceStreams[deviceId];
                  if (entry != null) {
                    entry.decrementListeners();
                    _log.debug('📡 Stream listener removed for device $deviceId (count: ${entry.listenerCount})');
                  }
                },
              ),
            );
            return _StreamEntry(controller);
          },
        );

        // Start cleanup timer if not already running
        _startStreamCleanupTimer();

        // Return stream that starts with latest known position
        return entry.controller.stream.transform(
          StreamTransformer<Position?, Position?>.fromHandlers(
            handleData: (position, sink) {
              // Refresh access time on every emission
              final e = _deviceStreams[deviceId];
              e?.refreshAccess();
              sink.add(position);
            },
          ),
        );
      },
    );
  }

  /// Get the latest known position for a device synchronously.
  /// 
  /// Returns `null` if no position has been received yet.
  /// 
  /// **Usage:**
  /// - For immediate access without stream subscription
  /// - For batch operations across multiple devices
  /// - For conditional logic that needs current state
  Position? getLatestPosition(int deviceId) => _latestPositions[deviceId];

  /// Get all latest positions as an unmodifiable map.
  /// 
  /// **Returns:** Map of deviceId → Position for all tracked devices
  /// 
  /// **Usage:**
  /// - Bulk operations (e.g., calculating bounding box for map zoom)
  /// - Exporting current state
  /// - Analytics/reporting
  /// 
  /// **Memory impact:** ~50MB savings vs broadcasting entire map on each update
  Map<int, Position?> getAllLatestPositions() =>
      Map<int, Position?>.unmodifiable(_latestPositions);

  /// Get cache statistics for monitoring
  Map<String, dynamic> get cacheStats => cache.stats;

  // === 🎯 PHASE 9 STEP 2: Stream lifecycle management methods ===

  /// Start periodic cleanup timer for idle streams
  void _startStreamCleanupTimer() {
    if (_streamCleanupTimer != null || testMode) return;
    
    _streamCleanupTimer = _lifecycle.trackTimer(
      Timer.periodic(_kCleanupInterval, (_) {
        _cleanupIdleStreams();
        _capStreamsIfNeeded();
      }),
    );
    
    _log.debug('🧹 Stream cleanup timer started (interval: ${_kCleanupInterval.inSeconds}s)');
  }

  /// Clean up idle streams (0 listeners + >1 min since last access)
  /// 🎯 PHASE 1 STEP 3: Enhanced with diagnostic logging
  void _cleanupIdleStreams() {
    final toRemove = <int>[];
    
    for (final entry in _deviceStreams.entries) {
      final deviceId = entry.key;
      final streamEntry = entry.value;
      
      if (streamEntry.isIdle && streamEntry.idleTime > _kIdleTimeout) {
        toRemove.add(deviceId);
      }
    }
    
    if (toRemove.isEmpty) {
      _log.debug('🧹 No idle streams to clean up (active: ${_deviceStreams.length})');
      return;
    }
    
    // 🎯 PHASE 1 STEP 3: Enhanced logging with memory impact estimate
    final memoryFreedEstimate = toRemove.length * 5; // ~5KB per stream
    debugPrint('[STREAM_CLEANUP] 🧹 Cleaning ${toRemove.length} idle streams');
    debugPrint('[STREAM_CLEANUP] 📊 Est. memory freed: ~${memoryFreedEstimate}KB');
    debugPrint('[STREAM_CLEANUP] 📈 Streams before: ${_deviceStreams.length}, after: ${_deviceStreams.length - toRemove.length}');
    
    for (final deviceId in toRemove) {
      final entry = _deviceStreams[deviceId];
      if (entry != null) {
        final idleDuration = entry.idleTime;
        debugPrint('[STREAM_CLEANUP] 🗑️ Evicting device $deviceId (idle: ${idleDuration.inMinutes}m ${idleDuration.inSeconds % 60}s)');
      }
      entry?.controller.close();
      _deviceStreams.remove(deviceId);
      _latestPositions.remove(deviceId);
      _streamMemoizer.clear(); // Clear memoization cache to allow fresh stream creation
    }
    
    _log.debug('🧹 Cleaned up ${toRemove.length} idle streams (remaining: ${_deviceStreams.length})');
  }

  /// Cap streams using LRU eviction when exceeding max limit
  /// 🎯 PHASE 1 STEP 3: Enhanced with diagnostic logging
  void _capStreamsIfNeeded() {
    if (_deviceStreams.length <= _kMaxStreams) return;
    
    // Get all idle streams sorted by last access time (oldest first)
    final idleStreams = _deviceStreams.entries
        .where((e) => e.value.isIdle)
        .toList()
      ..sort((a, b) => a.value.lastAccess.compareTo(b.value.lastAccess));
    
    final toEvict = _deviceStreams.length - _kMaxStreams;
    final evicted = <int>[];
    
    // 🎯 PHASE 1 STEP 3: Enhanced logging for LRU cap
    debugPrint('[STREAM_CAP] 🔒 Stream limit exceeded (current: ${_deviceStreams.length}, max: $_kMaxStreams)');
    debugPrint('[STREAM_CAP] 📊 Idle streams available: ${idleStreams.length}, need to evict: $toEvict');
    
    for (final entry in idleStreams.take(toEvict)) {
      final deviceId = entry.key;
      debugPrint('[STREAM_CAP] 🗑️ Evicting device $deviceId (idle: ${entry.value.idleTime.inMinutes}m)');
      entry.value.controller.close();
      _deviceStreams.remove(deviceId);
      _latestPositions.remove(deviceId);
      evicted.add(deviceId);
    }
    
    if (evicted.isNotEmpty) {
      _streamMemoizer.clear(); // Clear memoization cache
      final memoryFreedEstimate = evicted.length * 5; // ~5KB per stream
      debugPrint('[STREAM_CAP] ✅ Evicted ${evicted.length} streams, freed ~${memoryFreedEstimate}KB');
      _log.debug('🔒 Evicted ${evicted.length} streams (LRU cap: $_kMaxStreams)');
    }
  }

  /// 🎯 PHASE 1 STEP 3: Proactive single-stream LRU eviction
  /// Evicts the single oldest idle stream to make room for new stream creation.
  /// Called from positionStream() BEFORE creating a new stream when at limit.
  /// 
  /// **Purpose:** Prevent reactive overflow and maintain stream limit proactively.
  /// 
  /// **Algorithm:**
  /// 1. Find oldest idle stream (0 listeners + earliest lastAccess time)
  /// 2. Close and remove that stream
  /// 3. Log eviction for diagnostics
  /// 
  /// **Difference from _capStreamsIfNeeded():**
  /// - This: Proactive, evicts 1 stream BEFORE overflow
  /// - _capStreamsIfNeeded(): Reactive, evicts N streams AFTER overflow
  void _evictLRUStream() {
    // Find oldest idle stream
    MapEntry<int, _StreamEntry>? oldestIdle;
    
    for (final entry in _deviceStreams.entries) {
      if (entry.value.isIdle) {
        if (oldestIdle == null || entry.value.lastAccess.isBefore(oldestIdle.value.lastAccess)) {
          oldestIdle = entry;
        }
      }
    }
    
    // If found, evict it
    if (oldestIdle != null) {
      final deviceId = oldestIdle.key;
      final idleDuration = oldestIdle.value.idleTime;
      
      // 🎯 PHASE 1 STEP 3: Enhanced diagnostic logging
      debugPrint('[PROACTIVE_EVICT] 🗑️ Evicting device $deviceId (idle: ${idleDuration.inMinutes}m ${idleDuration.inSeconds % 60}s)');
      debugPrint('[PROACTIVE_EVICT] 📊 Streams: ${_deviceStreams.length} → ${_deviceStreams.length - 1} (limit: $_kMaxStreams)');
      
      oldestIdle.value.controller.close();
      _deviceStreams.remove(deviceId);
      _latestPositions.remove(deviceId);
      _streamMemoizer.clear();
      
      _log.debug('🗑️ Proactive LRU eviction: device $deviceId (idle for ${oldestIdle.value.idleTime.inMinutes}m)');
    } else {
      // No idle streams to evict - log warning
      debugPrint('[PROACTIVE_EVICT] ⚠️ Cannot evict: all ${_deviceStreams.length} streams have active listeners');
      _log.warning('⚠️ Cannot evict: all ${_deviceStreams.length} streams have active listeners');
    }
  }

  /// Get stream lifecycle diagnostics
  Map<String, dynamic> getStreamDiagnostics() {
    final activeStreams = _deviceStreams.values.where((e) => !e.isIdle).length;
    final idleStreams = _deviceStreams.values.where((e) => e.isIdle).length;
    final totalListeners = _deviceStreams.values.fold<int>(
      0,
      (sum, entry) => sum + entry.listenerCount,
    );
    
    return {
      'totalStreams': _deviceStreams.length,
      'activeStreams': activeStreams,
      'idleStreams': idleStreams,
      'totalListeners': totalListeners,
      'positionsCached': _latestPositions.length,
      'streamMemoizerStats': _streamMemoizer.getStats(),
      // 🎯 STREAM BACKPRESSURE: Add backpressure stats
      'backpressure': {
        'coalescedCount': _coalescedCount,
        'pendingUpdates': _pendingUpdates.length,
        'emitGapMs': _emitGap().inMilliseconds,
        'lodMode': _lodController?.mode.name ?? 'none',
      },
    };
  }

  // === End of Phase 9 Step 2 methods ===

  /// Dispose resources
  void dispose() {
    if (_isDisposed) {
      _log.debug('⚠️ Double dispose prevented');
      return;
    }
    _isDisposed = true;

<<<<<<< HEAD
    // Unregister reconnection resubscription
    ReconnectionCoordinator.instance.unregisterSubscription('vehicle_data_repository');

    _socketSub?.cancel();
    _fallbackTimer?.cancel();
    _cleanupTimer?.cancel();
    _streamCleanupTimer?.cancel(); // 🎯 PHASE 9 STEP 2: Cancel stream lifecycle timer
    _eventController.close();
    _recoveredEventsController.close();
=======
    // 🧹 LIFECYCLE: Dispose all tracked streams, controllers, and timers
    // This handles: _socketSub, _fallbackTimer, _cleanupTimer, _streamCleanupTimer,
    // _batchFlushTimer, _eventController, _recoveredEventsController, and all device stream controllers
    _lifecycle.disposeAll();
>>>>>>> 7a4b2d91

    // Clear debounce timers (not tracked by lifecycle manager)
    for (final timer in _debounceTimers.values) {
      timer.cancel();
    }
    _debounceTimers.clear();
    _positionUpdateBuffer.clear();

    // Dispose notifiers
    for (final notifier in _notifiers.values) {
      notifier.dispose();
    }
    _notifiers.clear();

    // 🎯 STREAM BACKPRESSURE: Clear pending updates
    _pendingUpdates.clear();
    _lastEmit.clear();
    if (kDebugMode && _coalescedCount > 0) {
      _log.debug('[Backpressure] Total coalesced updates: $_coalescedCount');
    }

    // Clear device streams data (controllers already closed by lifecycle manager)
    _deviceStreams.clear();
    _latestPositions.clear();

    // Log final cleanup status
    _lifecycle.logStatus();

    _log.debug('✅ Disposed successfully');
  }

  /// Proactively prune idle device streams and cap stream count (route-change hygiene)
  void pruneStreams() {
    _cleanupIdleStreams();
    _capStreamsIfNeeded();
  }
}<|MERGE_RESOLUTION|>--- conflicted
+++ resolved
@@ -1,6 +1,5 @@
 import 'dart:async';
 
-import 'package:dio/dio.dart';
 import 'package:flutter/foundation.dart';
 import 'package:flutter_riverpod/flutter_riverpod.dart';
 import 'package:my_app_gps/core/data/services/vehicle_data_cache_service.dart';
@@ -9,6 +8,7 @@
 import 'package:my_app_gps/core/data/vehicle_data_cache.dart';
 import 'package:my_app_gps/core/data/vehicle_data_snapshot.dart';
 import 'package:my_app_gps/core/database/dao/telemetry_dao.dart';
+import 'package:my_app_gps/core/database/entities/telemetry_record.dart';
 import 'package:my_app_gps/core/diagnostics/dev_diagnostics.dart';
 import 'package:my_app_gps/core/lifecycle/stream_lifecycle_manager.dart';
 import 'package:my_app_gps/core/performance/performance_traces.dart';
@@ -24,7 +24,6 @@
 import 'package:my_app_gps/services/positions_service.dart';
 import 'package:my_app_gps/services/traccar_socket_service.dart';
 import 'package:my_app_gps/services/websocket_manager.dart';
-import 'package:my_app_gps/core/network/reconnection_coordinator.dart';
 import 'package:shared_preferences/shared_preferences.dart';
 
 /// Provider for cache (requires SharedPreferences) - PUBLIC for override in main
@@ -382,16 +381,6 @@
         socketService.connect().listen(_handleSocketMessage),
       );
 
-      // Register a resubscription with the centralized reconnection coordinator
-      // to avoid duplicate subscriptions across concurrent reconnects.
-      ReconnectionCoordinator.instance.registerSubscription(
-        'vehicle_data_repository',
-        () async {
-          if (_isDisposed) return;
-          await _resubscribeWebSocket();
-        },
-      );
-
       // Start REST fallback timer (disabled in tests)
       if (!VehicleDataRepository.testMode) {
         _startFallbackPolling();
@@ -404,17 +393,6 @@
 
       _log.debug('Initialized with deferred WebSocket connection');
     });
-  }
-
-  /// Cancel and re-establish the WebSocket subscription safely.
-  Future<void> _resubscribeWebSocket() async {
-    try {
-      await _socketSub?.cancel();
-      _socketSub = socketService.connect().listen(_handleSocketMessage);
-      _log.debug('WebSocket resubscribed (VehicleDataRepository)');
-    } catch (e) {
-      _log.error('Failed to resubscribe WebSocket', error: e);
-    }
   }
 
   /// Expose a stream of raw event maps coming from the WebSocket 'events' payload.
@@ -1027,7 +1005,7 @@
     // Persist telemetry record (history) - best-effort, ignore failures
     try {
       telemetryDao.put(
-        TelemetrySample(
+        TelemetryRecord(
           deviceId: snapshot.deviceId,
           timestampMs: snapshot.timestamp.toUtc().millisecondsSinceEpoch,
           speed: snapshot.speed,
@@ -1231,28 +1209,11 @@
       }
 
       _log.debug('✅ Fetched ${positions.length} positions');
-<<<<<<< HEAD
-    } on FormatException catch (e) {
-      // JSON parsing errors - likely server returning HTML error page
-      // This is a common issue when API endpoint returns error HTML
-      _log.debug('Invalid response format during parallel fetch (likely HTML error page): ${e.message}');
-    } on DioException catch (e) {
-      // Network errors - log at debug level (expected in some scenarios)
-      if (e.response?.statusCode != null) {
-        _log.debug('HTTP ${e.response?.statusCode} error during parallel fetch');
-      } else {
-        _log.debug('Network error during parallel fetch: ${e.type}');
-      }
-    } catch (e, st) {
-      // Unexpected errors only
-      _log.error('Unexpected parallel fetch error', error: e, stackTrace: st);
-=======
       // Mark if this REST cycle delivered any data to drive backoff reset
       _lastRestFetchHadData = positions.isNotEmpty;
     } catch (e) {
       _log.error('Parallel fetch error', error: e);
       _lastRestFetchHadData = false;
->>>>>>> 7a4b2d91
     }
   }
 
@@ -1622,22 +1583,10 @@
     }
     _isDisposed = true;
 
-<<<<<<< HEAD
-    // Unregister reconnection resubscription
-    ReconnectionCoordinator.instance.unregisterSubscription('vehicle_data_repository');
-
-    _socketSub?.cancel();
-    _fallbackTimer?.cancel();
-    _cleanupTimer?.cancel();
-    _streamCleanupTimer?.cancel(); // 🎯 PHASE 9 STEP 2: Cancel stream lifecycle timer
-    _eventController.close();
-    _recoveredEventsController.close();
-=======
     // 🧹 LIFECYCLE: Dispose all tracked streams, controllers, and timers
     // This handles: _socketSub, _fallbackTimer, _cleanupTimer, _streamCleanupTimer,
     // _batchFlushTimer, _eventController, _recoveredEventsController, and all device stream controllers
     _lifecycle.disposeAll();
->>>>>>> 7a4b2d91
 
     // Clear debounce timers (not tracked by lifecycle manager)
     for (final timer in _debounceTimers.values) {
