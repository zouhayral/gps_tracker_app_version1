--- conflicted
+++ resolved
@@ -6,10 +6,7 @@
   battery_plus
   connectivity_plus
   firebase_core
-<<<<<<< HEAD
-=======
   flutter_secure_storage_windows
->>>>>>> 7a4b2d91
   geolocator_windows
   objectbox_flutter_libs
   permission_handler_windows
